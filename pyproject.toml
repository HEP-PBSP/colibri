[build-system]
requires = ["poetry-core>=1.0.0", "poetry-dynamic-versioning>=1.1.0"]
build-backend = "poetry_dynamic_versioning.backend"


[tool.poetry]
name = "hep-colibri"
version = "0.1.0"
authors = [ "PBSP collaboration" ]
description = "A PDF fitting tool"
repository = "https://github.com/HEP-PBSP/colibri"
readme = "README.md"

packages = [
    { include = "colibri" }
]


[tool.poetry.dependencies]
python = ">=3.9,<3.13"
prompt_toolkit = "*"
h5py = "*"

jax = "*"
optax = "*"
flax = "*"
dill = "*"

# Mark Sphinx and its extensions optional:
sphinx = {version="*", optional=true}
sphinxcontrib-bibtex = {version="*", optional=true}
sphinx-rtd-theme = {version="*", optional=true}
tabulate = {version="*", optional=true}
sphinx-copybutton = {version="*", optional=true}

# nnpdf dependency
nnpdf = { git = "https://github.com/NNPDF/nnpdf" }

<<<<<<< HEAD
=======

>>>>>>> 4fd5deda
[tool.poetry.extras]
test = [
    "pytest",
    "hypothesis",
]
doc = ["sphinxcontrib-bibtex", "sphinx-rtd-theme", "sphinx", "tabulate", "sphinx-copybutton"]

[tool.poetry.scripts]
colibri = "colibri.app:main"
evolve_fit = "colibri.scripts.evolve_fit:main"
mc_postfit = "colibri.scripts.mc_postfit:main"
resample_fit = "colibri.scripts.bayesian_resampler:main"
merge_mc_fits = "colibri.scripts.merge_mc_fits:main"<|MERGE_RESOLUTION|>--- conflicted
+++ resolved
@@ -36,10 +36,7 @@
 # nnpdf dependency
 nnpdf = { git = "https://github.com/NNPDF/nnpdf" }
 
-<<<<<<< HEAD
-=======
 
->>>>>>> 4fd5deda
 [tool.poetry.extras]
 test = [
     "pytest",
