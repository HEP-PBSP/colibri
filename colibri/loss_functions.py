--- conflicted
+++ resolved
@@ -46,38 +46,14 @@
     # since we do it only once and for all at the beginning
     inv_covmat = jla.inv(covmat)
 
-<<<<<<< HEAD
-    if vectorized:
-
-        @jax.jit
-        def chi2(pdf):
-            """ """
-            diff = _pred_data(pdf) - central_values
-
-            loss = jnp.einsum("ri,ij,rj -> r", diff, inv_covmat, diff)
-
-            return loss
-=======
     @jax.jit
     def chi2(pdf):
         """ """
         diff = _pred_data(pdf)[central_values_idx] - central_values
->>>>>>> 57bbd13c
 
         loss = jnp.einsum("i,ij,j", diff, inv_covmat, diff)
 
-<<<<<<< HEAD
-        @jax.jit
-        def chi2(pdf):
-            """ """
-            diff = _pred_data(pdf) - central_values
-
-            loss = jnp.einsum("i,ij,j", diff, inv_covmat, diff)
-
-            return loss
-=======
         return loss
->>>>>>> 57bbd13c
 
     if vectorized:
         # return jnp.vectorize(chi2, signature="(m,n)->()")
@@ -129,14 +105,6 @@
     # Invert the covmat
     inv_covmat = jla.inv(covmat)
 
-<<<<<<< HEAD
-    if vectorized:
-
-        @jax.jit
-        def chi2(pdf):
-            """ """
-            diff = _pred_data(pdf) - central_values
-=======
     posdata_training_idx = _posdata_split.training
 
     @jax.jit
@@ -145,44 +113,18 @@
         diff = _pred_data(pdf)[central_values_idx] - central_values
 
         loss = jnp.einsum("i,ij,j", diff, inv_covmat, diff)
->>>>>>> 57bbd13c
 
         # add penalty term due to positivity
         pos_penalty = _penalty_posdata(pdf, alpha, lambda_positivity)[
             posdata_training_idx
         ]
 
-<<<<<<< HEAD
-            # add penalty term due to positivity
-            pos_penalty = _penalty_posdata(pdf, alpha, lambda_positivity)
-=======
         loss += jnp.sum(pos_penalty)
->>>>>>> 57bbd13c
 
         return loss
 
-<<<<<<< HEAD
-            return loss
-
-    else:
-
-        @jax.jit
-        def chi2(pdf):
-            """ """
-            diff = _pred_data(pdf) - central_values
-
-            loss = jnp.einsum("i,ij,j", diff, inv_covmat, diff)
-
-            # add penalty term due to positivity
-            pos_penalty = _penalty_posdata(pdf, alpha, lambda_positivity)
-
-            loss += jnp.sum(pos_penalty)
-
-            return loss
-=======
     if vectorized:
         # jnp.vectorize(chi2, signature="(m,n)->()")
         return jax.vmap(chi2, in_axes=(0,), out_axes=0)
->>>>>>> 57bbd13c
 
     return chi2