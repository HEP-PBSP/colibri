--- conflicted
+++ resolved
@@ -5,13 +5,9 @@
 
 """
 
-<<<<<<< HEAD
-from abc import ABC, abstractmethod, abstractproperty
+from abc import ABC, abstractmethod
 from typing import Callable, Tuple
 import jax.numpy as jnp
-=======
-from abc import ABC, abstractmethod
->>>>>>> 48e3cb50
 
 
 class PDFModel(ABC):
