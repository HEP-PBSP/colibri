"""
colibri.tests.test_data_batch

Module for testing the data_batch module.
"""

from typing import Callable, Generator
<<<<<<< HEAD

import jaxlib
=======
import jax
>>>>>>> a0bfa289

from colibri.data_batch import DataBatches, data_batches


def test_data_batches():
    """
    Tests the function in colibri.data_batch.data_batches works as expected.
    """
    n_training_points = 100
    batch_size = 10
    batch_seed = 1
    data_batch = data_batches(n_training_points, batch_size, batch_seed)

    assert isinstance(data_batch, DataBatches)
    assert isinstance(data_batch.data_batch_stream_index, Callable)
    assert isinstance(data_batch.data_batch_stream_index(), Generator)
    assert isinstance(data_batch.num_batches, int)
    assert isinstance(data_batch.batch_size, int)

    assert data_batch.num_batches == divmod(n_training_points, batch_size)[0]
    assert data_batch.batch_size == batch_size

    batches = data_batch.data_batch_stream_index()
    next_batch = next(batches)

    assert isinstance(next_batch, jax.Array)
    assert len(next_batch) == batch_size<|MERGE_RESOLUTION|>--- conflicted
+++ resolved
@@ -5,12 +5,7 @@
 """
 
 from typing import Callable, Generator
-<<<<<<< HEAD
-
-import jaxlib
-=======
 import jax
->>>>>>> a0bfa289
 
 from colibri.data_batch import DataBatches, data_batches
 
