"""
colibri.tests.test_utils.py

Module for testing the utils module.
"""

import os
import pathlib
from pathlib import Path
import shutil
<<<<<<< HEAD
from numpy.testing import assert_allclose
import pytest
from unittest.mock import patch, mock_open, MagicMock
from unittest import mock
=======
from unittest.mock import MagicMock, mock_open, patch
>>>>>>> 02c656db

import pandas as pd
import jax
import jax.numpy as jnp
import numpy as np
import pandas
import pytest
import validphys
from numpy.testing import assert_allclose
from validphys import convolution
from validphys.fkparser import load_fktable

from colibri.api import API as cAPI
from colibri.tests.conftest import (
    MOCK_CENTRAL_INV_COVMAT_INDEX,
    MOCK_PDF_MODEL,
    TEST_DATASET,
    TEST_DATASET_HAD,
)
from colibri.utils import (
    cast_to_numpy,
    closest_indices,
    compute_determinants_of_principal_minors,
    get_fit_path,
    get_full_posterior,
    get_pdf_model,
    likelihood_float_type,
    mask_fktable_array,
    mask_luminosity_mapping,
<<<<<<< HEAD
    ultranest_ns_fit_resampler,
    write_resampled_bayesian_fit,
    compute_determinants_of_principal_minors,
    resample_posterior_from_file,
)
from colibri.constants import LHAPDF_XGRID, EXPORT_LABELS
from validphys.fkparser import load_fktable

=======
    pdf_model_from_colibri_model,
    resample_from_ns_posterior,
    t0_pdf_grid,
)
>>>>>>> 02c656db

SIMPLE_WMIN_FIT = "wmin_bayes_dis"


@pytest.fixture
def mock_colibri_model():
    model = MagicMock()
    model.grid_values_func = MagicMock(
        return_value=lambda params: jnp.array(
            [[p * x for x in range(1, 6)] for p in params]
        )
    )
    return model


def test_t0_pdf_grid():
    """
    Test the t0_pdf_grid function.

    Verifies:
    - Type of "t0pdfset" is validphys.core.PDF
    - Output type is a jnp.array.
    - The output shape is (N_rep, N_fl, N_x)
    """

    # mock a valid PDF set
    inp = {"t0pdfset": "NNPDF40_nlo_as_01180"}
    t0pdfset = cAPI.t0pdfset(**inp)

    # Check 1: t0pdfset is an instance of validphys.core.PDF
    assert isinstance(t0pdfset, validphys.core.PDF)

    # define a test array
    FIT_XGRID = [0.1, 0.2, 0.3, 0.4, 0.5, 0.6, 0.7, 0.8, 0.9]

    # call the function
    t0_grid = t0_pdf_grid(t0pdfset, FIT_XGRID, Q0=1.65)

    # Check 2: type of the output is a jnp.array
    assert isinstance(t0_grid, jnp.ndarray)

    # Check 3: shape of the output
    N_rep = t0pdfset.get_members()  #   number of replicas
    N_fl = len(convolution.FK_FLAVOURS)  # number of flavours

    assert t0_grid.shape == (N_rep, N_fl, len(FIT_XGRID))


def test_resample_from_ns_posterior():
    """
    Test the resample_from_ns_posterior function.
    Verifies:
    - Output type is a JAX DeviceArray.
    - Output size matches n_posterior_samples and is smaller than or equal to the input sample size.
    - All elements in the output belong to the original sample.
    - There are no duplicate elements in the output.
    - If n_posterior_samples equals the input size, the output is identical to the input.
    """

    # Create a sample to test the function
    samples = jnp.array([1, 2, 3, 4, 5, 6, 7, 8, 9, 10])
    n_posterior_samples = 3
    posterior_resampling_seed = 42

    # Call the function
    resampled_samples = resample_from_ns_posterior(
        samples,
        n_posterior_samples=n_posterior_samples,
        posterior_resampling_seed=posterior_resampling_seed,
    )

    # Check 1: Output type
    assert isinstance(resampled_samples, jnp.ndarray)

    # Check 2: Output size
    assert len(resampled_samples) == n_posterior_samples
    assert len(resampled_samples) <= len(samples)

    # Check 3: All elements in output belong to the original samples
    assert np.all(np.isin(resampled_samples, samples))

    # Check 4: No duplicates
    assert len(resampled_samples) == len(jnp.unique(resampled_samples))

    # Case 2: n_posterior_samples equals the size of the input samples
    n_posterior_samples = len(samples)
    resampled_samples_full = resample_from_ns_posterior(
        samples,
        n_posterior_samples=n_posterior_samples,
        posterior_resampling_seed=posterior_resampling_seed,
    )

    # Check 5: Output is identical to the input when sizes match
    assert jnp.array_equal(jnp.sort(resampled_samples_full), jnp.sort(samples))


def test_cast_to_numpy():
    """
    test the cast_to_numpy function
    """

    @cast_to_numpy
    @jax.jit
    def test_func(x):
        return x

    x = jax.numpy.array([1, 2, 3])

    assert type(test_func(x)) == np.ndarray


def test_get_path_fit():
    """
    Tests the get_fit_path function.
    Copies the wmin_bayes_dis directory to $CONDA_PREFIX/share/colibri/results
    and checks if the function returns the correct path.
    Finally, it removes the copied directory.
    """

    conda_prefix = os.getenv("CONDA_PREFIX")

    destination_dir = pathlib.Path(conda_prefix) / "share" / "colibri" / "results"
    source_dir = pathlib.Path("colibri/tests/regression") / SIMPLE_WMIN_FIT

    # Ensure the destination directory exists
    destination_dir.mkdir(parents=True, exist_ok=True)

    # Copy the source directory to the destination
    dest_path = destination_dir / SIMPLE_WMIN_FIT
    shutil.copytree(source_dir, dest_path)

    # Get the fit path using the function to be tested
    fit_path = get_fit_path(SIMPLE_WMIN_FIT)

    # Check if the path exists and is of the correct type
    assert fit_path.exists()
    assert isinstance(fit_path, pathlib.Path)

    # Clean up the copied directory
    shutil.rmtree(dest_path)


def test_get_pdf_model_success():
    """Test successful retrieval of the PDF model when the file exists."""

    # Sample data to be returned by dill.load
    mock_pdf_model = "sample_pdf_model"

    # Mock the file path returned by get_fit_path
    mock_fit_path = pathlib.Path("/mock/path/to/fit")

    with patch("os.path.exists", return_value=True), patch(
        "builtins.open", mock_open(read_data="mock_data")
    ), patch("dill.load", return_value=mock_pdf_model), patch(
        "colibri.utils.get_fit_path", return_value=mock_fit_path
    ):

        result = get_pdf_model("mock_fit_name")

        assert result == mock_pdf_model


def test_get_pdf_model_file_not_found():
    """Test that FileNotFoundError is raised when the pdf_model.pkl does not exist."""

    # Mock the file path returned by get_fit_path
    mock_fit_path = pathlib.Path("/mock/path/to/fit")

    with patch("os.path.exists", return_value=False), patch(
        "colibri.utils.get_fit_path", return_value=mock_fit_path
    ):

        try:
            get_pdf_model("mock_fit_name")

        except FileNotFoundError as e:
            assert str(e) == "Could not find the pdf model for the fit mock_fit_name"


def test_get_full_posterior():
    """
    Test that get_full_posterior works correctly.
    """
    conda_prefix = os.getenv("CONDA_PREFIX")

    destination_dir = pathlib.Path(conda_prefix) / "share" / "colibri" / "results"
    source_dir = pathlib.Path("colibri/tests/regression") / SIMPLE_WMIN_FIT

    # Ensure the destination directory exists
    destination_dir.mkdir(parents=True, exist_ok=True)

    # Copy the source directory to the destination
    dest_path = destination_dir / SIMPLE_WMIN_FIT
    shutil.copytree(source_dir, dest_path)

    df = get_full_posterior(SIMPLE_WMIN_FIT)

    assert df is not None
    assert isinstance(df, pandas.core.frame.DataFrame)

    # Clean up the copied directory
    shutil.rmtree(dest_path)


def mock_bayesian_prior(array):
    # Mocked version of bayesian_prior
    return array


@pytest.mark.parametrize("dataset_input", [TEST_DATASET_HAD, TEST_DATASET])
def test_mask_fktable_array(dataset_input):
    """
    Test that masking of fktable arrays works as expected.
    """

    dataset = cAPI.dataset(**dataset_input)
    fktable = load_fktable(dataset.fkspecs[0]).with_cuts(dataset.cuts)

    # keep only flavours 1 and 2
    flavour_indices = [1, 2]

    # Without masking
    assert_allclose(mask_fktable_array(fktable), jnp.array(fktable.get_np_fktable()))

    # With masking
    masked_fktable = mask_fktable_array(fktable, flavour_indices)

    if fktable.hadronic:
        np_fktable = fktable.get_np_fktable()
        luminosity_mapping = fktable.luminosity_mapping

        mask_even = jnp.isin(luminosity_mapping[0::2], jnp.array(flavour_indices))
        mask_odd = jnp.isin(luminosity_mapping[1::2], jnp.array(flavour_indices))
        fk_arr_mask = mask_even * mask_odd

        expected_fktable = np_fktable[:, fk_arr_mask, :, :]

    else:
        np_fktable = fktable.get_np_fktable()
        lumi_indices = fktable.luminosity_mapping
        fk_arr_mask = jnp.isin(lumi_indices, jnp.array(flavour_indices))
        expected_fktable = np_fktable[:, fk_arr_mask, :]

    assert_allclose(masked_fktable, jnp.array(expected_fktable))


@pytest.mark.parametrize("dataset_input", [TEST_DATASET_HAD, TEST_DATASET])
def test_mask_luminosity_mapping(dataset_input):
    """
    Test that masking of luminosity mapping works as expected.
    """
    dataset = cAPI.dataset(**dataset_input)
    fktable = load_fktable(dataset.fkspecs[0]).with_cuts(dataset.cuts)

    # keep only flavours 1 and 2
    flavour_indices = [1, 2]

    # Without masking
    assert_allclose(
        mask_luminosity_mapping(fktable), jnp.array(fktable.luminosity_mapping)
    )

    # With masking
    masked_luminosity_mapping = mask_luminosity_mapping(fktable, flavour_indices)

    if fktable.hadronic:
        lumi_indices = fktable.luminosity_mapping
        mask_even = jnp.isin(lumi_indices[0::2], jnp.array(flavour_indices))
        mask_odd = jnp.isin(lumi_indices[1::2], jnp.array(flavour_indices))

        # for hadronic predictions pdfs enter in pair, hence product of two
        # boolean arrays and repeat by 2
        mask = jnp.repeat(mask_even * mask_odd, repeats=2)
        lumi_indices = lumi_indices[mask]

    else:
        lumi_indices = fktable.luminosity_mapping
        mask = jnp.isin(lumi_indices, jnp.array(flavour_indices))
        lumi_indices = lumi_indices[mask]

    assert_allclose(masked_luminosity_mapping, lumi_indices)


def test_likelihood_float_type(
    tmp_path,
):

    _pred_data = lambda x, fks: jnp.ones(
        len(MOCK_CENTRAL_INV_COVMAT_INDEX.central_values)
    )  # Mock _pred_data
    FIT_XGRID = jnp.linspace(0, 1, 10)  # Mock FIT_XGRID
    output_path = tmp_path

    fast_kernel_arrays = jax.random.uniform(
        jax.random.PRNGKey(0), (10,)
    )  # Mock fast_kernel_arrays

    # Call the function under test
    likelihood_float_type(
        _pred_data=_pred_data,
        pdf_model=MOCK_PDF_MODEL,
        FIT_XGRID=FIT_XGRID,
        bayesian_prior=mock_bayesian_prior,
        output_path=output_path,
        central_inv_covmat_index=MOCK_CENTRAL_INV_COVMAT_INDEX,
        fast_kernel_arrays=fast_kernel_arrays,
    )

    # Assert that the dtype.txt file was created with correct dtype
    assert os.path.exists(tmp_path / "dtype.txt")


<<<<<<< HEAD
@patch("os.path.exists")
@patch("pandas.read_csv")
@patch("colibri.utils.resample_from_ns_posterior")
def test_ns_fit_resampler_file_not_found(mock_resample, mock_read_csv, mock_exists):
    # Test the case where the required posterior samples file does not exist
    fit_path = Path("/fake/path")
    n_replicas = 10
    resampling_seed = 42

    # Mock os.path.exists to return False, simulating missing file
    mock_exists.return_value = False

    with pytest.raises(FileNotFoundError) as exc_info:
        ultranest_ns_fit_resampler(fit_path, n_replicas, resampling_seed)

    assert "please run the appropriate fit first." in str(exc_info.value)
    mock_exists.assert_called_once_with(
        fit_path / "ultranest_logs/chains/equal_weighted_post.txt"
    )
    mock_read_csv.assert_not_called()
    mock_resample.assert_not_called()


@patch("colibri.utils.os.path.exists")
@patch("pandas.read_csv")
@patch("colibri.utils.resample_from_ns_posterior")
def test_ns_fit_resampler_replicas_exceeding_samples(
    mock_resample, mock_read_csv, mock_exists
):
    # Test the case where n_replicas exceeds the number of available posterior samples
    fit_path = Path("/fake/path")
    n_replicas = 15
    resampling_seed = 42

    # Mock os.path.exists to return True, simulating that the file exists
    mock_exists.return_value = True

    # Mock pandas.read_csv to return a dataframe with fewer rows than n_replicas
    sample_data = np.array([[1, 2], [3, 4], [5, 6]])  # 3 samples
    mock_read_csv.return_value = pd.DataFrame(sample_data)

    # Mock resample_from_ns_posterior to return expected value
    expected_resampled = np.array([[1, 2], [3, 4]])  # Example result
    mock_resample.return_value = expected_resampled

    result = ultranest_ns_fit_resampler(fit_path, n_replicas, resampling_seed)

    assert result is expected_resampled

    mock_exists.assert_called_once_with(
        fit_path / "ultranest_logs/chains/equal_weighted_post.txt"
    )
    mock_read_csv.assert_called_once_with(
        fit_path / "ultranest_logs/chains/equal_weighted_post.txt",
        sep="\s+",
        dtype=float,
    )

    # Ensure correct arguments were passed to mock_resample
    assert np.array_equal(mock_resample.call_args[0][0], sample_data)
    assert mock_resample.call_args[0][1] == len(sample_data)
    assert mock_resample.call_args[0][2] == resampling_seed


@patch("os.path.exists")
@patch("pandas.read_csv")
@patch("colibri.utils.resample_from_ns_posterior")
def test_ns_fit_resampler_normal_case(mock_resample, mock_read_csv, mock_exists):
    # Test the normal case where everything is as expected
    fit_path = Path("/fake/path")
    n_replicas = 2
    resampling_seed = 42

    # Mock os.path.exists to return True, simulating that the file exists
    mock_exists.return_value = True

    # Mock pandas.read_csv to return a dataframe with enough samples
    sample_data = np.array([[1, 2], [3, 4], [5, 6], [7, 8]])  # 4 samples
    mock_read_csv.return_value = pd.DataFrame(sample_data)

    # Mock resample_from_ns_posterior to return expected value
    expected_resampled = np.array([[3, 4], [5, 6]])  # Example result
    mock_resample.return_value = expected_resampled

    result = ultranest_ns_fit_resampler(fit_path, n_replicas, resampling_seed)

    assert result is expected_resampled
    mock_exists.assert_called_once_with(
        fit_path / "ultranest_logs/chains/equal_weighted_post.txt"
    )
    mock_read_csv.assert_called_once_with(
        fit_path / "ultranest_logs/chains/equal_weighted_post.txt",
        sep="\s+",
        dtype=float,
    )

    # Ensure correct arguments were passed to mock_resample
    assert np.array_equal(mock_resample.call_args[0][0], sample_data)
    assert mock_resample.call_args[0][1] == n_replicas
    assert mock_resample.call_args[0][2] == resampling_seed


@patch("builtins.open", new_callable=mock.mock_open)
@patch("dill.load")
@patch("colibri.utils.os.system")
@patch("colibri.utils.os.path.exists")
@patch("colibri.utils.write_exportgrid")
def test_write_resampled_bayesian_fit(
    mock_write_exportgrid,
    mock_exists,
    mock_os_system,
    mock_dill_load,
    mock_open,
):
    # Setup mock parameters
    fit_path = Path("/fake/fit/path")
    resampled_fit_path = Path("/fake/resampled/path")
    resampled_posterior = np.array([[0.1, 0.2], [0.3, 0.4]])
    resampled_fit_name = "test_grid"
    parametrisation_scale = 1.0

    # Mock pdf_model and parameter names
    mock_pdf_model = MagicMock()
    mock_pdf_model.param_names = ["param1", "param2"]
    mock_pdf_model.grid_values_func.return_value = lambda params: [
        params[0] + 1,
        params[1] + 1,
    ]
    mock_dill_load.return_value = mock_pdf_model

    # Ensure os.path.exists returns True for necessary paths
    mock_exists.side_effect = lambda path: (
        True
        if str(resampled_fit_path) in str(path) or str(fit_path) in str(path)
        else False
    )

    # Mock Path().is_dir() to return True for the resampled path
    with patch.object(Path, "is_dir", return_value=True):
        # Run the function
        write_resampled_bayesian_fit(
            resampled_posterior=resampled_posterior,
            fit_path=fit_path,
            resampled_fit_path=resampled_fit_path,
            resampled_fit_name=resampled_fit_name,
            parametrisation_scale=parametrisation_scale,
            csv_results_name="ns_result.csv",
        )

    # Verify that open was called with pdf_model.pkl
    expected_open_call = mock.call(fit_path / "pdf_model.pkl", "rb")
    assert (
        expected_open_call in mock_open.call_args_list
    ), "Expected open to be called with pdf_model.pkl in read mode, but it wasn't."

    # Verify directory copy and removal of replicas
    mock_os_system.assert_any_call(f"cp -r {fit_path} {resampled_fit_path}")
    mock_os_system.assert_any_call(f"rm -r {resampled_fit_path}/replicas/*")

    # Verify the correct data was written to CSV
    df = pd.DataFrame(resampled_posterior, columns=mock_pdf_model.param_names)
    expected_csv_path = str(resampled_fit_path) + "/ns_result.csv"
    with patch("pandas.DataFrame.to_csv") as mock_to_csv:
        df.to_csv(expected_csv_path, float_format="%.5e")
        mock_to_csv.assert_called_once_with(expected_csv_path, float_format="%.5e")


def test_resample_posterior_not_use_all_columns():
    """
    Test resample_posterior_from_file when use_all_columns=False.
    """
    import pathlib

    # Mock inputs
    fit_path = pathlib.Path("/mock/path")
    file_path = pathlib.Path("mock_file.csv")
    n_replicas = 5
    resampling_seed = 42
    use_all_columns = False
    mock_data = pd.DataFrame(
        {
            "Column0": [0, 1, 2, 3, 4],
            "Column1": [10, 11, 12, 13, 14],
            "Column2": [20, 21, 22, 23, 24],
        }
    )

    # Mock the behavior of os.path.exists
    with patch("os.path.exists", return_value=True), patch(
        "pandas.read_csv", return_value=mock_data
    ), patch("colibri.utils.resample_from_ns_posterior") as mock_resampler:

        # Simulate the resampling function
        mock_resampler.return_value = "mock_resampled_posterior"

        # Call the function under test
        result = resample_posterior_from_file(
            fit_path=fit_path,
            file_path=file_path,
            n_replicas=n_replicas,
            resampling_seed=resampling_seed,
            use_all_columns=use_all_columns,
            read_csv_args={"sep": ",", "dtype": float},
        )

        # Assertions
        pd.testing.assert_frame_equal(
            pd.DataFrame(mock_data.iloc[:, 1:].values),
            pd.DataFrame([[10, 20], [11, 21], [12, 22], [13, 23], [14, 24]]),
        )
        assert mock_resampler.call_args[0][1] == n_replicas
        assert mock_resampler.call_args[0][2] == resampling_seed
        assert result == "mock_resampled_posterior"
=======
def test_single_value():
    """
    Test for utils.closest_indices.
    """
    a = np.array([1.0, 2.0, 3.0])
    v = np.array([1.1])
    result = closest_indices(a, v, atol=0.2)
    expected = np.array([0])
    np.testing.assert_array_equal(result, expected)


def test_multiple_values():
    """
    Test for utils.closest_indices.
    """
    a = np.array([1.0, 2.0, 3.0])
    v = np.array([1.1, 3.0])
    result = closest_indices(a, v, atol=0.2)
    expected = np.array([0, 2])
    np.testing.assert_array_equal(result, expected)


def test_no_close_values():
    """
    Test for utils.closest_indices.
    """
    a = np.array([1.0, 2.0, 3.0])
    v = np.array([4.0])
    result = closest_indices(a, v, atol=0.2)
    expected = np.array([])  # No close values
    np.testing.assert_array_equal(result, expected)


def test_exact_match():
    """
    Test for utils.closest_indices.
    """
    a = np.array([1.0, 2.0, 3.0])
    v = np.array([1.0, 2.0, 3.0])
    result = closest_indices(a, v, atol=1e-7)
    expected = np.array([0, 1, 2])
    np.testing.assert_array_equal(result, expected)


def test_atol_effect():
    """
    Test for utils.closest_indices.
    """
    a = np.array([1.0, 2.0, 3.0])
    v = np.array([2.1])
    result = closest_indices(a, v, atol=0.09)  # Should not match 2.0 due to tight atol
    expected = np.array([])  # No match because atol is small
    np.testing.assert_array_equal(result, expected)

    result = closest_indices(a, v, atol=0.11)  # Now 2.1 is close enough to 2.0
    expected = np.array([1])
    np.testing.assert_array_equal(result, expected)


def test_scalar_v_input():
    """
    Test for utils.closest_indices.
    """
    a = np.array([1, 2, 3])
    v = np.float32(1.0)
    expected = 0
    result = closest_indices(a, v)
    assert np.allclose(result, expected), f"Expected {expected}, got {result}"
>>>>>>> 02c656db


def test_identity_matrix():
    C = np.identity(3)
    expected = np.array([1.0, 1.0, 1.0, 1.0])
    result = compute_determinants_of_principal_minors(C)
    assert np.allclose(result, expected), f"Expected {expected}, got {result}"


def test_single_element_matrix():
    C = np.array([[2]])
    expected = np.array([1.0, 2.0])
    result = compute_determinants_of_principal_minors(C)
    assert np.allclose(result, expected), f"Expected {expected}, got {result}"


def test_non_psd_matrix():
    C = np.array([[2, -3], [-3, 1]])
    try:
        compute_determinants_of_principal_minors(C)
    except ValueError as e:
        assert str(e) == "Matrix is not positive semi-definite or symmetric."


def test_known_psd_matrix():
    C = np.array([[4, 2], [2, 3]])
    expected = np.array([1.0, 4.0, 8.0])
    result = compute_determinants_of_principal_minors(C)
    assert np.allclose(result, expected), f"Expected {expected}, got {result}"


def test_large_psd_matrix():
    C = np.array([[4, 2, 0], [2, 3, 1], [0, 1, 2]])
    expected = np.array([1.0, 4.0, 8.0, 12.0])
    result = compute_determinants_of_principal_minors(C)
    assert np.allclose(result, expected), f"Expected {expected}, got {result}"


def test_pdf_model_from_colibri_model_not_found():
    with patch("importlib.import_module", side_effect=ModuleNotFoundError):
        settings = {"model": "nonexistent_model"}
        with pytest.raises(ModuleNotFoundError):
            pdf_model_from_colibri_model(settings)


@patch("importlib.import_module")
def test_pdf_model_from_colibri_model_missing_config(mock_import_module):
    # Explicitly remove the 'config' attribute
    mock_module = MagicMock()
    del mock_module.config  # Ensure 'config' attribute doesn't exist
    mock_import_module.return_value = mock_module
    settings = {"model": "mock_model"}
    with pytest.raises(AttributeError):
        pdf_model_from_colibri_model(settings)


@patch("importlib.import_module")
@patch("inspect.getmembers")
def test_pdf_model_from_colibri_model_success(
    mock_getmembers, mock_import_module, mock_colibri_model
):
    mock_import_module.return_value = MagicMock()
    # Mock the colibriConfig class and its subclass
    from colibri.config import colibriConfig

    class MockColibriConfig(colibriConfig):
        def __init__(self, input_params):
            pass

        def produce_pdf_model(self, param1, param2, output_path, dump_model=False):
            return mock_colibri_model

    mock_getmembers.return_value = [("MockSubclass", MockColibriConfig)]

    # Define valid model settings
    model_settings = {
        "model": "mock_colibri_model",
        "param1": 1,
        "param2": 2,
    }

    # Call the function and assert the result
    result = pdf_model_from_colibri_model(model_settings)
    assert result == mock_colibri_model


@patch("importlib.import_module")
@patch("inspect.getmembers")
def test_pdf_model_from_colibri_model_incorrect_inputs(
    mock_getmembers, mock_import_module, mock_colibri_model
):
    mock_import_module.return_value = MagicMock()
    # Mock the colibriConfig class and its subclass
    from colibri.config import colibriConfig

    class MockColibriConfig(colibriConfig):
        def __init__(self, input_params):
            pass

        def produce_pdf_model(self, param1, param2, output_path, dump_model=False):
            return mock_colibri_model

    mock_getmembers.return_value = [("MockSubclass", MockColibriConfig)]

    # Define model settings missing param2
    model_settings = {
        "model": "mock_colibri_model",
        "param1": 1,
    }

    with pytest.raises(ValueError):
        pdf_model_from_colibri_model(model_settings)<|MERGE_RESOLUTION|>--- conflicted
+++ resolved
@@ -8,14 +8,12 @@
 import pathlib
 from pathlib import Path
 import shutil
-<<<<<<< HEAD
+
 from numpy.testing import assert_allclose
 import pytest
 from unittest.mock import patch, mock_open, MagicMock
 from unittest import mock
-=======
-from unittest.mock import MagicMock, mock_open, patch
->>>>>>> 02c656db
+
 
 import pandas as pd
 import jax
@@ -45,21 +43,17 @@
     likelihood_float_type,
     mask_fktable_array,
     mask_luminosity_mapping,
-<<<<<<< HEAD
     ultranest_ns_fit_resampler,
     write_resampled_bayesian_fit,
     compute_determinants_of_principal_minors,
     resample_posterior_from_file,
-)
-from colibri.constants import LHAPDF_XGRID, EXPORT_LABELS
-from validphys.fkparser import load_fktable
-
-=======
     pdf_model_from_colibri_model,
     resample_from_ns_posterior,
     t0_pdf_grid,
 )
->>>>>>> 02c656db
+from colibri.constants import LHAPDF_XGRID, EXPORT_LABELS
+from validphys.fkparser import load_fktable
+
 
 SIMPLE_WMIN_FIT = "wmin_bayes_dis"
 
@@ -372,7 +366,6 @@
     assert os.path.exists(tmp_path / "dtype.txt")
 
 
-<<<<<<< HEAD
 @patch("os.path.exists")
 @patch("pandas.read_csv")
 @patch("colibri.utils.resample_from_ns_posterior")
@@ -586,7 +579,8 @@
         assert mock_resampler.call_args[0][1] == n_replicas
         assert mock_resampler.call_args[0][2] == resampling_seed
         assert result == "mock_resampled_posterior"
-=======
+
+
 def test_single_value():
     """
     Test for utils.closest_indices.
@@ -655,7 +649,6 @@
     expected = 0
     result = closest_indices(a, v)
     assert np.allclose(result, expected), f"Expected {expected}, got {result}"
->>>>>>> 02c656db
 
 
 def test_identity_matrix():
