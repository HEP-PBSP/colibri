"""
Module for testing the utils module.
"""

import os
import pathlib
from pathlib import Path
import shutil
from numpy.testing import assert_allclose
import pytest
from unittest.mock import patch, mock_open, MagicMock
from unittest import mock

import pandas as pd
import jax
import jax.numpy as jnp
import numpy as np
import pandas
from colibri.api import API as cAPI
from colibri.tests.conftest import (
    MOCK_CENTRAL_INV_COVMAT_INDEX,
    MOCK_PDF_MODEL,
    TEST_DATASET_HAD,
    TEST_DATASET,
)
from colibri.utils import (
    cast_to_numpy,
    get_fit_path,
    get_full_posterior,
    get_pdf_model,
    likelihood_float_type,
    mask_fktable_array,
    mask_luminosity_mapping,
<<<<<<< HEAD
    ns_fit_resampler,
    write_resampled_ns_fit,
=======
    compute_determinants_of_principal_minors,
>>>>>>> 907b3b42
)
from colibri.constants import LHAPDF_XGRID, EXPORT_LABELS
from validphys.fkparser import load_fktable


SIMPLE_WMIN_FIT = "wmin_bayes_dis"


def test_cast_to_numpy():
    """
    test the cast_to_numpy function
    """

    @cast_to_numpy
    @jax.jit
    def test_func(x):
        return x

    x = jax.numpy.array([1, 2, 3])

    assert type(test_func(x)) == np.ndarray


def test_get_path_fit():
    """
    Tests the get_fit_path function.
    Copies the wmin_bayes_dis directory to $CONDA_PREFIX/share/colibri/results
    and checks if the function returns the correct path.
    Finally, it removes the copied directory.
    """
    conda_prefix = os.getenv("CONDA_PREFIX")

    destination_dir = pathlib.Path(conda_prefix) / "share" / "colibri" / "results"
    source_dir = pathlib.Path("colibri/tests/regression") / SIMPLE_WMIN_FIT

    # Ensure the destination directory exists
    destination_dir.mkdir(parents=True, exist_ok=True)

    # Copy the source directory to the destination
    dest_path = destination_dir / SIMPLE_WMIN_FIT
    shutil.copytree(source_dir, dest_path)

    # Get the fit path using the function to be tested
    fit_path = get_fit_path(SIMPLE_WMIN_FIT)

    # Check if the path exists and is of the correct type
    assert fit_path.exists()
    assert isinstance(fit_path, pathlib.Path)

    # Clean up the copied directory
    shutil.rmtree(dest_path)


def test_get_pdf_model_success():
    """Test successful retrieval of the PDF model when the file exists."""

    # Sample data to be returned by dill.load
    mock_pdf_model = "sample_pdf_model"

    # Mock the file path returned by get_fit_path
    mock_fit_path = pathlib.Path("/mock/path/to/fit")

    with patch("os.path.exists", return_value=True), patch(
        "builtins.open", mock_open(read_data="mock_data")
    ), patch("dill.load", return_value=mock_pdf_model), patch(
        "colibri.utils.get_fit_path", return_value=mock_fit_path
    ):

        result = get_pdf_model("mock_fit_name")

        assert result == mock_pdf_model


def test_get_pdf_model_file_not_found():
    """Test that FileNotFoundError is raised when the pdf_model.pkl does not exist."""

    # Mock the file path returned by get_fit_path
    mock_fit_path = pathlib.Path("/mock/path/to/fit")

    with patch("os.path.exists", return_value=False), patch(
        "colibri.utils.get_fit_path", return_value=mock_fit_path
    ):

        try:
            get_pdf_model("mock_fit_name")

        except FileNotFoundError as e:
            assert str(e) == "Could not find the pdf model for the fit mock_fit_name"


def test_get_full_posterior():
    """
    Test that get_full_posterior works correctly.
    """
    conda_prefix = os.getenv("CONDA_PREFIX")

    destination_dir = pathlib.Path(conda_prefix) / "share" / "colibri" / "results"
    source_dir = pathlib.Path("colibri/tests/regression") / SIMPLE_WMIN_FIT

    # Ensure the destination directory exists
    destination_dir.mkdir(parents=True, exist_ok=True)

    # Copy the source directory to the destination
    dest_path = destination_dir / SIMPLE_WMIN_FIT
    shutil.copytree(source_dir, dest_path)

    df = get_full_posterior(SIMPLE_WMIN_FIT)

    assert df is not None
    assert isinstance(df, pandas.core.frame.DataFrame)

    # Clean up the copied directory
    shutil.rmtree(dest_path)


def mock_bayesian_prior(array):
    # Mocked version of bayesian_prior
    return array


@pytest.mark.parametrize("dataset_input", [TEST_DATASET_HAD, TEST_DATASET])
def test_mask_fktable_array(dataset_input):
    """
    Test that masking of fktable arrays works as expected.
    """

    dataset = cAPI.dataset(**dataset_input)
    fktable = load_fktable(dataset.fkspecs[0]).with_cuts(dataset.cuts)

    # keep only flavours 1 and 2
    flavour_indices = [1, 2]

    # Without masking
    assert_allclose(mask_fktable_array(fktable), jnp.array(fktable.get_np_fktable()))

    # With masking
    masked_fktable = mask_fktable_array(fktable, flavour_indices)

    if fktable.hadronic:
        np_fktable = fktable.get_np_fktable()
        luminosity_mapping = fktable.luminosity_mapping

        mask_even = jnp.isin(luminosity_mapping[0::2], jnp.array(flavour_indices))
        mask_odd = jnp.isin(luminosity_mapping[1::2], jnp.array(flavour_indices))
        fk_arr_mask = mask_even * mask_odd

        expected_fktable = np_fktable[:, fk_arr_mask, :, :]

    else:
        np_fktable = fktable.get_np_fktable()
        lumi_indices = fktable.luminosity_mapping
        fk_arr_mask = jnp.isin(lumi_indices, jnp.array(flavour_indices))
        expected_fktable = np_fktable[:, fk_arr_mask, :]

    assert_allclose(masked_fktable, jnp.array(expected_fktable))


@pytest.mark.parametrize("dataset_input", [TEST_DATASET_HAD, TEST_DATASET])
def test_mask_luminosity_mapping(dataset_input):
    """
    Test that masking of luminosity mapping works as expected.
    """
    dataset = cAPI.dataset(**dataset_input)
    fktable = load_fktable(dataset.fkspecs[0]).with_cuts(dataset.cuts)

    # keep only flavours 1 and 2
    flavour_indices = [1, 2]

    # Without masking
    assert_allclose(
        mask_luminosity_mapping(fktable), jnp.array(fktable.luminosity_mapping)
    )

    # With masking
    masked_luminosity_mapping = mask_luminosity_mapping(fktable, flavour_indices)

    if fktable.hadronic:
        lumi_indices = fktable.luminosity_mapping
        mask_even = jnp.isin(lumi_indices[0::2], jnp.array(flavour_indices))
        mask_odd = jnp.isin(lumi_indices[1::2], jnp.array(flavour_indices))

        # for hadronic predictions pdfs enter in pair, hence product of two
        # boolean arrays and repeat by 2
        mask = jnp.repeat(mask_even * mask_odd, repeats=2)
        lumi_indices = lumi_indices[mask]

    else:
        lumi_indices = fktable.luminosity_mapping
        mask = jnp.isin(lumi_indices, jnp.array(flavour_indices))
        lumi_indices = lumi_indices[mask]

    assert_allclose(masked_luminosity_mapping, lumi_indices)


def test_likelihood_float_type(
    tmp_path,
):

    _pred_data = lambda x: jnp.ones(
        len(MOCK_CENTRAL_INV_COVMAT_INDEX.central_values)
    )  # Mock _pred_data
    FIT_XGRID = jnp.linspace(0, 1, 10)  # Mock FIT_XGRID
    output_path = tmp_path

    fast_kernel_arrays = jax.random.uniform(
        jax.random.PRNGKey(0), (10,)
    )  # Mock fast_kernel_arrays

    # Call the function under test
    likelihood_float_type(
        _pred_data=_pred_data,
        pdf_model=MOCK_PDF_MODEL,
        FIT_XGRID=FIT_XGRID,
        bayesian_prior=mock_bayesian_prior,
        output_path=output_path,
        central_inv_covmat_index=MOCK_CENTRAL_INV_COVMAT_INDEX,
        fast_kernel_arrays=fast_kernel_arrays,
    )

    # Assert that the dtype.txt file was created with correct dtype
    assert os.path.exists(tmp_path / "dtype.txt")


<<<<<<< HEAD
# Mock path and function objects
@patch("os.path.exists")
@patch("pandas.read_csv")
@patch("colibri.utils.resample_from_ns_posterior")
def test_ns_fit_resampler_file_not_found(mock_resample, mock_read_csv, mock_exists):
    # Test the case where the required posterior samples file does not exist
    fit_path = Path("/fake/path")
    n_replicas = 10
    resampling_seed = 42

    # Mock os.path.exists to return False, simulating missing file
    mock_exists.return_value = False

    with pytest.raises(FileNotFoundError) as exc_info:
        ns_fit_resampler(fit_path, n_replicas, resampling_seed)

    assert "please run the bayesian fit first" in str(exc_info.value)
    mock_exists.assert_called_once_with(
        fit_path / "ultranest_logs/chains/equal_weighted_post.txt"
    )
    mock_read_csv.assert_not_called()
    mock_resample.assert_not_called()


@patch("colibri.utils.os.path.exists")
@patch("pandas.read_csv")
@patch("colibri.utils.resample_from_ns_posterior")
def test_ns_fit_resampler_replicas_exceeding_samples(
    mock_resample, mock_read_csv, mock_exists
):
    # Test the case where n_replicas exceeds the number of available posterior samples
    fit_path = Path("/fake/path")
    n_replicas = 15
    resampling_seed = 42

    # Mock os.path.exists to return True, simulating that the file exists
    mock_exists.return_value = True

    # Mock pandas.read_csv to return a dataframe with fewer rows than n_replicas
    sample_data = np.array([[1, 2], [3, 4], [5, 6]])  # 3 samples
    mock_read_csv.return_value = pd.DataFrame(sample_data)

    # Mock resample_from_ns_posterior to return expected value
    expected_resampled = np.array([[1, 2], [3, 4]])  # Example result
    mock_resample.return_value = expected_resampled

    result = ns_fit_resampler(fit_path, n_replicas, resampling_seed)

    assert result is expected_resampled

    mock_exists.assert_called_once_with(
        fit_path / "ultranest_logs/chains/equal_weighted_post.txt"
    )
    mock_read_csv.assert_called_once_with(
        fit_path / "ultranest_logs/chains/equal_weighted_post.txt",
        sep="\s+",
        dtype=float,
    )

    # Ensure correct arguments were passed to mock_resample
    assert np.array_equal(mock_resample.call_args[0][0], sample_data)
    assert mock_resample.call_args[0][1] == len(sample_data)
    assert mock_resample.call_args[0][2] == resampling_seed


@patch("os.path.exists")
@patch("pandas.read_csv")
@patch("colibri.utils.resample_from_ns_posterior")
def test_ns_fit_resampler_normal_case(mock_resample, mock_read_csv, mock_exists):
    # Test the normal case where everything is as expected
    fit_path = Path("/fake/path")
    n_replicas = 2
    resampling_seed = 42

    # Mock os.path.exists to return True, simulating that the file exists
    mock_exists.return_value = True

    # Mock pandas.read_csv to return a dataframe with enough samples
    sample_data = np.array([[1, 2], [3, 4], [5, 6], [7, 8]])  # 4 samples
    mock_read_csv.return_value = pd.DataFrame(sample_data)

    # Mock resample_from_ns_posterior to return expected value
    expected_resampled = np.array([[3, 4], [5, 6]])  # Example result
    mock_resample.return_value = expected_resampled

    result = ns_fit_resampler(fit_path, n_replicas, resampling_seed)

    assert result is expected_resampled
    mock_exists.assert_called_once_with(
        fit_path / "ultranest_logs/chains/equal_weighted_post.txt"
    )
    mock_read_csv.assert_called_once_with(
        fit_path / "ultranest_logs/chains/equal_weighted_post.txt",
        sep="\s+",
        dtype=float,
    )

    # Ensure correct arguments were passed to mock_resample
    assert np.array_equal(mock_resample.call_args[0][0], sample_data)
    assert mock_resample.call_args[0][1] == n_replicas
    assert mock_resample.call_args[0][2] == resampling_seed


@patch("builtins.open", new_callable=mock.mock_open)
@patch("dill.load")
@patch("colibri.utils.os.system")
@patch("colibri.utils.os.path.exists")
@patch("colibri.utils.write_exportgrid")
@patch("colibri.export_results.yaml.dump")
def test_write_resampled_ns_fit(
    mock_yaml_dump,
    mock_write_exportgrid,
    mock_exists,
    mock_os_system,
    mock_dill_load,
    mock_open,
):
    # Setup mock parameters
    fit_path = Path("/fake/fit/path")
    resampled_fit_path = Path("/fake/resampled/path")
    resampled_posterior = np.array([[0.1, 0.2], [0.3, 0.4]])
    n_replicas = 2
    resampled_fit_name = "test_grid"
    parametrisation_scale = 1.0

    # Mock pdf_model and parameter names
    mock_pdf_model = MagicMock()
    mock_pdf_model.param_names = ["param1", "param2"]
    mock_pdf_model.grid_values_func.return_value = lambda params: [
        params[0] + 1,
        params[1] + 1,
    ]
    mock_dill_load.return_value = mock_pdf_model

    # Ensure os.path.exists returns True for necessary paths
    def exists_side_effect(path):
        if str(resampled_fit_path) in str(path) or str(fit_path) in str(path):
            return True
        return False

    mock_exists.side_effect = exists_side_effect

    # Mock Path().is_dir() to return True for the resampled path
    with patch.object(Path, "is_dir", return_value=True):
        # Run the function
        write_resampled_ns_fit(
            resampled_posterior=resampled_posterior,
            fit_path=fit_path,
            resampled_fit_path=resampled_fit_path,
            n_replicas=n_replicas,
            resampled_fit_name=resampled_fit_name,
            parametrisation_scale=parametrisation_scale,
        )

    # Verify that open was called with pdf_model.pkl
    expected_open_call = mock.call(fit_path / "pdf_model.pkl", "rb")
    assert (
        expected_open_call in mock_open.call_args_list
    ), "Expected open to be called with pdf_model.pkl in read mode, but it wasn't."

    # Verify directory copy and removal of replicas
    mock_os_system.assert_any_call(f"cp -r {fit_path} {resampled_fit_path}")
    mock_os_system.assert_any_call(f"rm -r {resampled_fit_path}/replicas/*")

    # Verify the correct data was written to CSV
    df = pd.DataFrame(resampled_posterior, columns=mock_pdf_model.param_names)
    expected_csv_path = str(resampled_fit_path) + "/ns_result.csv"
    with patch("pandas.DataFrame.to_csv") as mock_to_csv:
        df.to_csv(expected_csv_path, float_format="%.5e")
        mock_to_csv.assert_called_once_with(expected_csv_path, float_format="%.5e")
=======
def test_identity_matrix():
    C = np.identity(3)
    expected = np.array([1.0, 1.0, 1.0, 1.0])
    result = compute_determinants_of_principal_minors(C)
    assert np.allclose(result, expected), f"Expected {expected}, got {result}"


def test_single_element_matrix():
    C = np.array([[2]])
    expected = np.array([1.0, 2.0])
    result = compute_determinants_of_principal_minors(C)
    assert np.allclose(result, expected), f"Expected {expected}, got {result}"


def test_non_psd_matrix():
    C = np.array([[2, -3], [-3, 1]])
    try:
        compute_determinants_of_principal_minors(C)
    except ValueError as e:
        assert str(e) == "Matrix is not positive semi-definite or symmetric."


def test_known_psd_matrix():
    C = np.array([[4, 2], [2, 3]])
    expected = np.array([1.0, 4.0, 8.0])
    result = compute_determinants_of_principal_minors(C)
    assert np.allclose(result, expected), f"Expected {expected}, got {result}"


def test_large_psd_matrix():
    C = np.array([[4, 2, 0], [2, 3, 1], [0, 1, 2]])
    expected = np.array([1.0, 4.0, 8.0, 12.0])
    result = compute_determinants_of_principal_minors(C)
    assert np.allclose(result, expected), f"Expected {expected}, got {result}"
>>>>>>> 907b3b42
<|MERGE_RESOLUTION|>--- conflicted
+++ resolved
@@ -31,12 +31,9 @@
     likelihood_float_type,
     mask_fktable_array,
     mask_luminosity_mapping,
-<<<<<<< HEAD
     ns_fit_resampler,
     write_resampled_ns_fit,
-=======
     compute_determinants_of_principal_minors,
->>>>>>> 907b3b42
 )
 from colibri.constants import LHAPDF_XGRID, EXPORT_LABELS
 from validphys.fkparser import load_fktable
@@ -260,8 +257,6 @@
     assert os.path.exists(tmp_path / "dtype.txt")
 
 
-<<<<<<< HEAD
-# Mock path and function objects
 @patch("os.path.exists")
 @patch("pandas.read_csv")
 @patch("colibri.utils.resample_from_ns_posterior")
@@ -431,7 +426,8 @@
     with patch("pandas.DataFrame.to_csv") as mock_to_csv:
         df.to_csv(expected_csv_path, float_format="%.5e")
         mock_to_csv.assert_called_once_with(expected_csv_path, float_format="%.5e")
-=======
+
+
 def test_identity_matrix():
     C = np.identity(3)
     expected = np.array([1.0, 1.0, 1.0, 1.0])
@@ -466,4 +462,3 @@
     expected = np.array([1.0, 4.0, 8.0, 12.0])
     result = compute_determinants_of_principal_minors(C)
     assert np.allclose(result, expected), f"Expected {expected}, got {result}"
->>>>>>> 907b3b42
