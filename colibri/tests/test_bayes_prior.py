--- conflicted
+++ resolved
@@ -16,36 +16,15 @@
 
 from colibri.bayes_prior import bayesian_prior
 from colibri.core import PriorSettings
-<<<<<<< HEAD
-from colibri.tests.conftest import TEST_PRIOR_SETTINGS_UNIFORM
+from colibri.tests.conftest import TEST_PRIOR_SETTINGS_UNIFORM, MOCK_PDF_MODEL
 
 
 def test_uniform_prior():
     """
     Test the transformation of a uniform prior distribution.
     """
-    prior_transform = bayesian_prior(TEST_PRIOR_SETTINGS_UNIFORM)
-=======
-import numpy as np
-import pytest
-from unittest.mock import patch
-import pandas as pd
-from colibri.tests.conftest import MOCK_PDF_MODEL
-
-
-def test_uniform_prior():
-    # ---- Test global min/max case ----
-
-    prior_settings = PriorSettings(
-        **{
-            "prior_distribution": "uniform_parameter_prior",
-            "prior_distribution_specs": {"min_val": -1.0, "max_val": 1.0},
-        }
-    )
-
-    prior_transform = bayesian_prior(prior_settings, MOCK_PDF_MODEL)
->>>>>>> a0bfa289
-
+    prior_transform = bayesian_prior(TEST_PRIOR_SETTINGS_UNIFORM, MOCK_PDF_MODEL)
+    
     key = random.PRNGKey(0)
     cube = random.uniform(key, shape=(10,))
 
