
.. references

%   LES HOUCHES PARAMETRISATION

@inproceedings{Alekhin:2005xgg,
  author = "Alekhin, S. I. and others",
  title = "{DGLAP evolution and parton fits}",
  booktitle = "{HERA and the LHC: A Workshop on the Implications of HERA for LHC Physics: CERN - DESY Workshop 2004/2005 (Midterm Meeting, CERN, 11-13 October 2004; Final Meeting, DESY, 17-21 January 2005)}",
  publisher = "CERN",
  address = "Geneva",
  pages = "119--159",
  year = "2005",
  eprint={hep-ph/0601012},
  archivePrefix={arXiv},
  primaryClass={hep-ph},
}

% reportengine citation
@misc{zahari_kassabov_2019_2571601,
  author       = "Zaharid and Mark N. Costantini and wilsonmr and Juan M. Cruz-Martinez and Roy Stegeman and Cameron Voisey and Alessandro Candido and Stefano Carrazza and Thomas Kluyver",
  title        = {{Reportengine: A framework for declarative data analysis}},
  month        = feb,
  year         = 2025,
  doi          = {10.5281/zenodo.14803041},
  howpublished = {\url{https://doi.org/10.5281/zenodo.14803041}}
}


% monte carlo replica method vs bayesian study
@article{Costantini:2024wby,
    author = "Costantini, Mark N. and Madigan, Maeve and Mantani, Luca and Moore, James M.",
    title = "{A critical study of the Monte Carlo replica method}",
    eprint = "2404.10056",
    archivePrefix = "arXiv",
    primaryClass = "hep-ph",
    doi = "10.1007/JHEP12(2024)064",
    journal = "JHEP",
    volume = "12",
    pages = "064",
    year = "2024"
}

<<<<<<< HEAD
% eko reference
@article{Candido:2022tld,
    author = "Candido, Alessandro and Hekhorn, Felix and Magni, Giacomo",
    title = "{EKO: evolution kernel operators}",
    eprint = "2202.02338",
    archivePrefix = "arXiv",
    primaryClass = "hep-ph",
    reportNumber = "TIF-UNIMI-2022-2, Nikhef-2022-003",
    doi = "10.1140/epjc/s10052-022-10878-w",
    journal = "Eur. Phys. J. C",
    volume = "82",
    number = "10",
    pages = "976",
=======
% inconsistent closure test study
@article{Barontini:2025lnl,
    author = "Barontini, Andrea and Costantini, Mark N. and De Crescenzo, Giovanni and Forte, Stefano and Ubiali, Maria",
    title = "{Evaluating the faithfulness of PDF uncertainties in the presence of inconsistent data}",
    eprint = "2503.17447",
    archivePrefix = "arXiv",
    primaryClass = "hep-ph",
    journal = "JHEP",
    reportNumber = "TIF-UNIMI-2025-7",
    month = "3",
    year = "2025"
}


% closure test nnpdf
@article{DelDebbio:2021whr,
    author = "Del Debbio, Luigi and Giani, Tommaso and Wilson, Michael",
    title = "{Bayesian approach to inverse problems: an application to NNPDF closure testing}",
    eprint = "2111.05787",
    archivePrefix = "arXiv",
    primaryClass = "hep-ph",
    doi = "10.1140/epjc/s10052-022-10297-x",
    journal = "Eur. Phys. J. C",
    volume = "82",
    number = "4",
    pages = "330",
>>>>>>> 57d24795
    year = "2022"
}<|MERGE_RESOLUTION|>--- conflicted
+++ resolved
@@ -41,7 +41,6 @@
     year = "2024"
 }
 
-<<<<<<< HEAD
 % eko reference
 @article{Candido:2022tld,
     author = "Candido, Alessandro and Hekhorn, Felix and Magni, Giacomo",
@@ -55,7 +54,7 @@
     volume = "82",
     number = "10",
     pages = "976",
-=======
+
 % inconsistent closure test study
 @article{Barontini:2025lnl,
     author = "Barontini, Andrea and Costantini, Mark N. and De Crescenzo, Giovanni and Forte, Stefano and Ubiali, Maria",
@@ -82,6 +81,5 @@
     volume = "82",
     number = "4",
     pages = "330",
->>>>>>> 57d24795
     year = "2022"
 }