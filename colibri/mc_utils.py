--- conflicted
+++ resolved
@@ -11,12 +11,7 @@
 
 from dataclasses import dataclass, asdict
 
-<<<<<<< HEAD
-from colibri.utils import training_validation_split
-
-=======
 from colibri.training_validation import training_validation_split
->>>>>>> 47005612
 
 import logging
 
