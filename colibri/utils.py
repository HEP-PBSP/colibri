"""
colibri.utils.py

Module containing several utils for PDF fits.

"""

import logging
import os
import pathlib
import sys
from functools import wraps

import dill
import jax
import jax.numpy as jnp
import numpy as np
import pandas as pd
from colibri.loss_functions import chi2

from validphys import convolution

import importlib
import inspect


log = logging.getLogger(__name__)


def mask_fktable_array(fktable, flavour_indices=None):
    """
    Takes an FKTableData instance and returns an FK table array with masked flavours.

    Parameters
    ----------
    fktable: validphys.coredata.FKTableData

    flavour_indices: list, default is None
        The indices of the flavours to keep.
        If None, returns the original FKTableData.get_np_fktable() array with no masking.

    Returns
    -------
    jnp.array
        The FK table array with masked flavours.
    """

    if flavour_indices is None:
        return jnp.array(fktable.get_np_fktable())

    if fktable.hadronic:
        lumi_indices = fktable.luminosity_mapping
        mask_even = jnp.isin(lumi_indices[0::2], jnp.array(flavour_indices))
        mask_odd = jnp.isin(lumi_indices[1::2], jnp.array(flavour_indices))

        fk_arr_mask = mask_even * mask_odd

        return jnp.array(fktable.get_np_fktable()[:, fk_arr_mask, :, :])

    else:
        lumi_indices = fktable.luminosity_mapping
        fk_arr_mask = jnp.isin(lumi_indices, jnp.array(flavour_indices))

        return jnp.array(fktable.get_np_fktable()[:, fk_arr_mask, :])


def mask_luminosity_mapping(fktable, flavour_indices=None):
    """
    Takes an FKTableData instance and returns a new instance with masked luminosity mapping.

    Parameters
    ----------
    fktable: validphys.coredata.FKTableData

    flavour_indices: list, default is None
        The indices of the flavours to keep.
        If None, returns the original FKTableData.luminosity_mapping with no masking.

    Returns
    -------
    jnp.array
        The luminosity mapping with masked flavours.
    """

    if flavour_indices is None:
        return fktable.luminosity_mapping

    if fktable.hadronic:
        lumi_indices = fktable.luminosity_mapping
        mask_even = jnp.isin(lumi_indices[0::2], jnp.array(flavour_indices))
        mask_odd = jnp.isin(lumi_indices[1::2], jnp.array(flavour_indices))

        # for hadronic predictions pdfs enter in pair, hence product of two
        # boolean arrays and repeat by 2
        mask = jnp.repeat(mask_even * mask_odd, repeats=2)
        lumi_indices = lumi_indices[mask]

        return lumi_indices

    else:
        lumi_indices = fktable.luminosity_mapping
        mask = jnp.isin(lumi_indices, jnp.array(flavour_indices))
        lumi_indices = lumi_indices[mask]

        return lumi_indices


def t0_pdf_grid(t0pdfset, FIT_XGRID, Q0=1.65):
    """
    Computes the t0 pdf grid in the evolution basis.

    Parameters
    ----------
    t0pdfset: validphys.core.PDF

    FIT_XGRID: np.ndarray
        xgrid of the theory, computed by a production rule by taking
        the sorted union of the xgrids of the datasets entering the fit.

    Q0: float, default is 1.65

    Returns
    -------
    t0grid: jnp.array
        t0 grid, is N_rep x N_fl x N_x
    """

    t0grid = jnp.array(
        convolution.evolution.grid_values(
            t0pdfset, convolution.FK_FLAVOURS, FIT_XGRID, [Q0]
        ).squeeze(-1)
    )
    return t0grid


def resample_from_ns_posterior(
    samples, n_posterior_samples=1000, posterior_resampling_seed=123456
):
    """
    TODO
    """

    current_samples = samples.copy()

    rng = jax.random.PRNGKey(posterior_resampling_seed)

    resampled_samples = jax.random.choice(
        rng, current_samples, (n_posterior_samples,), replace=False
    )

    return resampled_samples


def get_fit_path(fit):
    fit_path = pathlib.Path(sys.prefix) / "share/colibri/results" / fit
    if not os.path.exists(fit_path):
        raise FileNotFoundError(
            "Could not find a fit " + fit + " in the colibri/results directory."
        )
    return pathlib.Path(fit_path)


def get_full_posterior(colibri_fit):
    """
    Given a colibri fit, returns the pandas dataframe with the results of the fit
    at the parameterisation scale.

    Parameters
    ----------
    colibri_fit : str
        The name of the fit to read.


    Returns
    -------
    pandas dataframe
    """

    fit_path = get_fit_path(colibri_fit)

    csv_path = fit_path / "full_posterior_sample.csv"
    # check that file exist
    if not os.path.exists(csv_path):
        raise FileNotFoundError(
            "Could not find the full posterior sample for the fit " + colibri_fit
        )

    df = pd.read_csv(csv_path, index_col=0)

    return df


def get_pdf_model(colibri_fit):
    """
    Given a colibri fit, returns the PDF model.

    Parameters
    ----------
    colibri_fit : str
        The name of the fit to read.


    Returns
    -------
    PDFModel
    """

    fit_path = get_fit_path(colibri_fit)

    pdf_model_path = fit_path / "pdf_model.pkl"
    # check that file exist
    if not os.path.exists(pdf_model_path):
        raise FileNotFoundError(
            "Could not find the pdf model for the fit " + colibri_fit
        )

    with open(pdf_model_path, "rb") as file:
        pdf_model = dill.load(file)

    return pdf_model


def pdf_models_equal(pdf_model_1, pdf_model_2):
    """
    Checks if two pdf models are equal.

    Parameters
    ----------
    pdf_model_1 : PDFModel
    pdf_model_2 : PDFModel

    Returns
    -------
    bool
    """

    # Check that the two models have the same attributes
    if vars(pdf_model_1) != vars(pdf_model_2):
        # Check that keys are the same
        if vars(pdf_model_1).keys() != vars(pdf_model_2).keys():
            log.error("The two models do not have the same structure.")
            log.error(
                "The first model has attributes " f"{list(vars(pdf_model_1).keys())} "
            )
            log.error(
                "The second model has attributes " f"{list(vars(pdf_model_2).keys())}."
            )
            return False

        log.error("The two models do not have the same attributes.")
        # Loop over the attributes and check which ones are different
        for key, value in vars(pdf_model_1).items():
            if value != vars(pdf_model_2)[key]:
                log.error("The first model has attribute " f"{key} = {value} ")
                log.error(
                    "The second model has attribute "
                    f"{key} = {vars(pdf_model_2)[key]}."
                )

        return False

    return True


def cast_to_numpy(func):
    @wraps(func)
    def wrapper(*args, **kwargs):
        result = func(*args, **kwargs)
        return np.array(result)

    return wrapper


def likelihood_float_type(
    _pred_data,
    pdf_model,
    FIT_XGRID,
    bayesian_prior,
    output_path,
    central_inv_covmat_index,
    fast_kernel_arrays,
):
    """
    Writes the dtype of the likelihood function to a file.
    Mainly used for testing purposes.
    """

    loss_function = chi2

    central_values = central_inv_covmat_index.central_values
    inv_covmat = central_inv_covmat_index.inv_covmat

    pred_and_pdf = pdf_model.pred_and_pdf_func(FIT_XGRID, forward_map=_pred_data)

    @jax.jit
    def log_likelihood(params, central_values, inv_covmat, fast_kernel_arrays):
        predictions, _ = pred_and_pdf(params, fast_kernel_arrays)
        return -0.5 * loss_function(central_values, predictions, inv_covmat)

    params = bayesian_prior(
        jax.random.uniform(jax.random.PRNGKey(0), shape=(len(pdf_model.param_names),))
    )

    dtype = log_likelihood(params, central_values, inv_covmat, fast_kernel_arrays).dtype

    # save the dtype to the output path
    with open(output_path / "dtype.txt", "w") as file:
        file.write(str(dtype))


<<<<<<< HEAD
def pdf_model_from_colibri_model(model_settings):
    """
    Produce a PDF model from a colibri model.

    Parameters
    ----------
    model_settings: dict
        The settings to produce the PDF model.

    Returns
    -------
    PDFModel
    """
    model_name = model_settings["model"]
    # Dynamically import the module
    try:
        module = importlib.import_module(model_name)
    except ModuleNotFoundError:
        raise ModuleNotFoundError(f"Colibri model '{model_name}' is not installed.")

    log.info(f"Successfully imported '{model_name}' model for pdf_model production.")

    if hasattr(module, "config"):
        from colibri.config import colibriConfig

        config = getattr(module, "config")
        classes = inspect.getmembers(config, inspect.isclass)

        # Loop through the classes in the module
        # and find the class that is a subclass of colibriConfig
        for _, cls in classes:
            if issubclass(cls, colibriConfig) and cls is not colibriConfig:
                # Get the signature of the produce_pdf_model method
                signature = inspect.signature(cls(input_params={}).produce_pdf_model)

                # Get the required arguments for the produce_pdf_model method
                required_args = []
                # Loop through the parameters in the function's signature
                for name, param in signature.parameters.items():
                    # Check if the parameter has no default value
                    if param.default == inspect.Parameter.empty and param.kind in (
                        inspect.Parameter.POSITIONAL_OR_KEYWORD,
                        inspect.Parameter.KEYWORD_ONLY,
                    ):
                        if name == "output_path" or name == "dump_model":
                            continue
                        required_args.append(name)

                # Create a dictionary with the required arguments
                # and their values from closure_test_model_settings
                inputs = {}
                for arg in signature.parameters:
                    if arg in model_settings:
                        inputs[arg] = model_settings[arg]

                # Check that keys in inputs are the same as required_args
                if set(inputs.keys()) != set(required_args):
                    raise ValueError(
                        f"Required arguments for the model '{model_name}' are "
                        f"{required_args}, but got {list(inputs.keys())}."
                    )

                # Produce the pdf model
                pdf_model = cls(input_params={}).produce_pdf_model(
                    **inputs, output_path=None, dump_model=False
                )

                return pdf_model
    else:
        raise AttributeError(f"The model '{model_name}' has no 'config' module.")
=======
def compute_determinants_of_principal_minors(C):
    """
    Computes the determinants of the principal minors of a symmetric, positive semi-definite matrix C.

    Parameters
    ----------
    C (np.ndarray): An nxn covariance matrix (symmetric, positive semi-definite)

    Returns
    -------
    List[float]: A list of determinants of the principal minors from C_n down to C_0
    """
    n = C.shape[0]
    determinants = []

    # Perform the Cholesky decomposition of the full matrix C
    try:
        L = np.linalg.cholesky(C)
    except np.linalg.LinAlgError:
        raise ValueError("Matrix is not positive semi-definite or symmetric.")

    # Compute determinants of principal minors by iteratively removing rows/columns from the Cholesky factor
    for k in range(n, 0, -1):
        # Compute determinant of C_k using the product of diagonal entries of the top-left kxk submatrix of L
        L_k = L[:k, :k]
        det_C_k = np.prod(np.diag(L_k)) ** 2  # Square of product of diagonals
        determinants.append(det_C_k)

    # C_0 is defined to have determinant 1
    determinants.append(1.0)

    return np.array(determinants)[::-1]


def closest_indices(a, v, atol=1e-8):
    """
    Returns the indices of the closest value in an array to a given value.

    Note: the function is different from np.searchsorted.
    The main difference is that np.searchsorted returns the index where each
    element of v should be inserted in a in order to preserve the order (see example below).

    Parameters
    ----------
    a : array-like

    v : array-like or float

    Returns
    -------
    array-like

    Examples
    --------
    >>> a = np.array([1, 2, 3])
    >>> v = np.array([1.1, 3.0])
    >>> closest_indices(array, value, atol=0.1)
    array([0, 2])

    >>> np.searchsorted(a, v)
    array([1, 2])

    """

    return jnp.where(jnp.isclose(a, v[:, None], atol=atol) == True)[1]
>>>>>>> e5d813ef
<|MERGE_RESOLUTION|>--- conflicted
+++ resolved
@@ -308,7 +308,6 @@
         file.write(str(dtype))
 
 
-<<<<<<< HEAD
 def pdf_model_from_colibri_model(model_settings):
     """
     Produce a PDF model from a colibri model.
@@ -379,7 +378,8 @@
                 return pdf_model
     else:
         raise AttributeError(f"The model '{model_name}' has no 'config' module.")
-=======
+
+
 def compute_determinants_of_principal_minors(C):
     """
     Computes the determinants of the principal minors of a symmetric, positive semi-definite matrix C.
@@ -444,5 +444,4 @@
 
     """
 
-    return jnp.where(jnp.isclose(a, v[:, None], atol=atol) == True)[1]
->>>>>>> e5d813ef
+    return jnp.where(jnp.isclose(a, v[:, None], atol=atol) == True)[1]