"""
colibri.utils.py

Module containing several utils for PDF fits.

"""

import logging
import os
import pathlib
import sys
from functools import wraps
from typing import Union

import dill
import jax
import jax.numpy as jnp
import numpy as np
import pandas as pd
from colibri.loss_functions import chi2
from colibri.constants import LHAPDF_XGRID, EXPORT_LABELS
from colibri.export_results import write_exportgrid

from validphys import convolution

<<<<<<< HEAD
=======
import importlib
import inspect


>>>>>>> 02c656db
log = logging.getLogger(__name__)


def mask_fktable_array(fktable, flavour_indices=None):
    """
    Takes an FKTableData instance and returns an FK table array with masked flavours.

    Parameters
    ----------
    fktable: validphys.coredata.FKTableData

    flavour_indices: list, default is None
        The indices of the flavours to keep.
        If None, returns the original FKTableData.get_np_fktable() array with no masking.

    Returns
    -------
    jnp.array
        The FK table array with masked flavours.
    """

    if flavour_indices is None:
        return jnp.array(fktable.get_np_fktable())

    if fktable.hadronic:
        lumi_indices = fktable.luminosity_mapping
        mask_even = jnp.isin(lumi_indices[0::2], jnp.array(flavour_indices))
        mask_odd = jnp.isin(lumi_indices[1::2], jnp.array(flavour_indices))

        fk_arr_mask = mask_even * mask_odd

        return jnp.array(fktable.get_np_fktable()[:, fk_arr_mask, :, :])

    else:
        lumi_indices = fktable.luminosity_mapping
        fk_arr_mask = jnp.isin(lumi_indices, jnp.array(flavour_indices))

        return jnp.array(fktable.get_np_fktable()[:, fk_arr_mask, :])


def mask_luminosity_mapping(fktable, flavour_indices=None):
    """
    Takes an FKTableData instance and returns a new instance with masked luminosity mapping.

    Parameters
    ----------
    fktable: validphys.coredata.FKTableData

    flavour_indices: list, default is None
        The indices of the flavours to keep.
        If None, returns the original FKTableData.luminosity_mapping with no masking.

    Returns
    -------
    jnp.array
        The luminosity mapping with masked flavours.
    """

    if flavour_indices is None:
        return fktable.luminosity_mapping

    if fktable.hadronic:
        lumi_indices = fktable.luminosity_mapping
        mask_even = jnp.isin(lumi_indices[0::2], jnp.array(flavour_indices))
        mask_odd = jnp.isin(lumi_indices[1::2], jnp.array(flavour_indices))

        # for hadronic predictions pdfs enter in pair, hence product of two
        # boolean arrays and repeat by 2
        mask = jnp.repeat(mask_even * mask_odd, repeats=2)
        lumi_indices = lumi_indices[mask]

        return lumi_indices

    else:
        lumi_indices = fktable.luminosity_mapping
        mask = jnp.isin(lumi_indices, jnp.array(flavour_indices))
        lumi_indices = lumi_indices[mask]

        return lumi_indices


def t0_pdf_grid(t0pdfset, FIT_XGRID, Q0=1.65):
    """
    Computes the t0 pdf grid in the evolution basis.

    Parameters
    ----------
    t0pdfset: validphys.core.PDF

    FIT_XGRID: np.ndarray
        xgrid of the theory, computed by a production rule by taking
        the sorted union of the xgrids of the datasets entering the fit.

    Q0: float, default is 1.65

    Returns
    -------
    t0grid: jnp.array
        t0 grid, is N_rep x N_fl x N_x
    """

    t0grid = jnp.array(
        convolution.evolution.grid_values(
            t0pdfset, convolution.FK_FLAVOURS, FIT_XGRID, [Q0]
        ).squeeze(-1)
    )
    return t0grid


def resample_from_ns_posterior(
    samples, n_posterior_samples=1000, posterior_resampling_seed=123456
):
    """
    Resamples a subset of data points from a given set of samples without replacement.

    Parameters
    ----------
    samples: jnp.ndarray
        The input dataset to be resampled.

    n_posterior_samples: int, default is 1000
        The number of samples to draw from the input dataset.

    posterior_resampling_seed: int, default is 123456
        The random seed to ensure reproducibility of the resampling process.

    Returns
    -------
<<<<<<< HEAD
    grid: jnp.array
        grid, is N_rep x N_fl x N_x
    """

    grid = jnp.array(
        convolution.evolution.grid_values(
            closure_test_pdf, convolution.FK_FLAVOURS, FIT_XGRID, [Q0]
        ).squeeze(-1)
    )
    return grid


def resample_from_ns_posterior(
    samples, n_posterior_samples=1000, posterior_resampling_seed=123456
):
    """
    Sample uniformly without replacement from a distribution.

    Parameters
    ----------
    samples: array of samples
    n_posterior_samples: int
    posterior_resampling_seed: int

    Returns
    -------
    array of resampled samples
=======
    resampled_samples: jax.Array
        The resampled subset of the input dataset, containing n_posterior_samples without selected replacement.
>>>>>>> 02c656db
    """

    current_samples = samples.copy()

    rng = jax.random.PRNGKey(posterior_resampling_seed)

    resampled_samples = jax.random.choice(
        rng, current_samples, (n_posterior_samples,), replace=False
    )

    return resampled_samples


def get_fit_path(fit):
    fit_path = pathlib.Path(sys.prefix) / "share/colibri/results" / fit
    if not os.path.exists(fit_path):
        raise FileNotFoundError(
            "Could not find a fit " + fit + " in the colibri/results directory."
        )
    return pathlib.Path(fit_path)


def get_full_posterior(colibri_fit):
    """
    Given a colibri fit, returns the pandas dataframe with the results of the fit
    at the parameterisation scale.

    Parameters
    ----------
    colibri_fit : str
        The name of the fit to read.


    Returns
    -------
    pandas dataframe
    """

    fit_path = get_fit_path(colibri_fit)

    csv_path = fit_path / "full_posterior_sample.csv"
    # check that file exist
    if not os.path.exists(csv_path):
        raise FileNotFoundError(
            "Could not find the full posterior sample for the fit " + colibri_fit
        )

    df = pd.read_csv(csv_path, index_col=0)

    return df


def get_pdf_model(colibri_fit):
    """
    Given a colibri fit, returns the PDF model.

    Parameters
    ----------
    colibri_fit : str
        The name of the fit to read.


    Returns
    -------
    PDFModel
    """

    fit_path = get_fit_path(colibri_fit)

    pdf_model_path = fit_path / "pdf_model.pkl"
    # check that file exist
    if not os.path.exists(pdf_model_path):
        raise FileNotFoundError(
            "Could not find the pdf model for the fit " + colibri_fit
        )

    with open(pdf_model_path, "rb") as file:
        pdf_model = dill.load(file)

    return pdf_model


def pdf_models_equal(pdf_model_1, pdf_model_2):
    """
    Checks if two pdf models are equal.

    Parameters
    ----------
    pdf_model_1 : PDFModel
    pdf_model_2 : PDFModel

    Returns
    -------
    bool
    """

    # Check that the two models have the same attributes
    if vars(pdf_model_1) != vars(pdf_model_2):
        # Check that keys are the same
        if vars(pdf_model_1).keys() != vars(pdf_model_2).keys():
            log.error("The two models do not have the same structure.")
            log.error(
                "The first model has attributes " f"{list(vars(pdf_model_1).keys())} "
            )
            log.error(
                "The second model has attributes " f"{list(vars(pdf_model_2).keys())}."
            )
            return False

        log.error("The two models do not have the same attributes.")
        # Loop over the attributes and check which ones are different
        for key, value in vars(pdf_model_1).items():
            if value != vars(pdf_model_2)[key]:
                log.error("The first model has attribute " f"{key} = {value} ")
                log.error(
                    "The second model has attribute "
                    f"{key} = {vars(pdf_model_2)[key]}."
                )

        return False

    return True


def cast_to_numpy(func):
    @wraps(func)
    def wrapper(*args, **kwargs):
        result = func(*args, **kwargs)
        return np.array(result)

    return wrapper


def likelihood_float_type(
    _pred_data,
    pdf_model,
    FIT_XGRID,
    bayesian_prior,
    output_path,
    central_inv_covmat_index,
    fast_kernel_arrays,
):
    """
    Writes the dtype of the likelihood function to a file.
    Mainly used for testing purposes.
    """

    loss_function = chi2

    central_values = central_inv_covmat_index.central_values
    inv_covmat = central_inv_covmat_index.inv_covmat

    pred_and_pdf = pdf_model.pred_and_pdf_func(FIT_XGRID, forward_map=_pred_data)

    @jax.jit
    def log_likelihood(params, central_values, inv_covmat, fast_kernel_arrays):
        predictions, _ = pred_and_pdf(params, fast_kernel_arrays)
        return -0.5 * loss_function(central_values, predictions, inv_covmat)

    params = bayesian_prior(
        jax.random.uniform(jax.random.PRNGKey(0), shape=(len(pdf_model.param_names),))
    )

    dtype = log_likelihood(params, central_values, inv_covmat, fast_kernel_arrays).dtype

    # save the dtype to the output path
    with open(output_path / "dtype.txt", "w") as file:
        file.write(str(dtype))


<<<<<<< HEAD
def resample_posterior_from_file(
    fit_path: pathlib.Path,
    file_path: pathlib.Path,
    n_replicas: int,
    resampling_seed: int,
    use_all_columns: bool = False,
    read_csv_args: dict = None,
):
    """
    Generic function to resample from a posterior using a specified file path.
    """
    # Check that the file exists
    full_path = fit_path / file_path
    if not os.path.exists(full_path):
        raise FileNotFoundError(
            f"{full_path} does not exist; please run the appropriate fit first."
        )

    # Load the samples
    samples = pd.read_csv(full_path, **read_csv_args)
    if not use_all_columns:
        samples = samples.iloc[:, 1:]

    samples = samples.values

    # Adjust number of replicas if necessary
    if n_replicas > samples.shape[0]:
        n_replicas = samples.shape[0]
        log.warning(
            f"The chosen number of posterior samples exceeds the available posterior samples."
            f" Setting the number of resampled posterior samples to {n_replicas}."
        )

    # Resample from posterior
    resampled_posterior = resample_from_ns_posterior(
        samples,
        n_replicas,
        resampling_seed,
    )
    return resampled_posterior


def ultranest_ns_fit_resampler(
    fit_path: pathlib.Path, n_replicas: int, resampling_seed: int
):
    """
    Wrapper for resampling from ultranest nested sampling result posterior.
    """
    return resample_posterior_from_file(
        fit_path,
        pathlib.Path("ultranest_logs/chains/equal_weighted_post.txt"),
        n_replicas,
        resampling_seed,
        use_all_columns=True,
        read_csv_args={"sep": "\s+", "dtype": float},
    )


def analytic_fit_resampler(
    fit_path: pathlib.Path, n_replicas: int, resampling_seed: int
):
    """
    Wrapper for resampling from analytic posterior.
    """
    return resample_posterior_from_file(
        fit_path,
        "full_posterior_sample.csv",
        n_replicas,
        resampling_seed,
        use_all_columns=False,
        read_csv_args={"index_col": None, "dtype": float},
    )


def write_resampled_bayesian_fit(
    resampled_posterior: np.ndarray,
    fit_path: pathlib.Path,
    resampled_fit_path: pathlib.Path,
    resampled_fit_name: Union[str, pathlib.Path],
    parametrisation_scale: float,
    csv_results_name: str,
):
    """
    Writes the resampled ns fit to `resampled_fit_path`.

    Parameters
    ----------
    resampled_posterior: np.ndarray
        The resampled posterior.

    fit_path: pathlib.Path
        The path to the original fit.

    resampled_fit_path: pathlib.Path
        The path to the resampled fit.

    resampled_fit_name: Union[str, pathlib.Path]
        The name of the resampled fit.

    parametrisation_scale: float

    csv_results_name: str
        The name of the csv file to store the resampled posterior.
    """
    log.info(f"Loading pdf model from {fit_path}")

    # load pdf_model from fit using dill
    with open(fit_path / "pdf_model.pkl", "rb") as file:
        pdf_model = dill.load(file)

    # copy old fit to resampled fit
    os.system(f"cp -r {fit_path} {resampled_fit_path}")

    # remove old replicas from resampled fit
    os.system(f"rm -r {resampled_fit_path}/replicas/*")

    # overwrite old ns_result.csv with resampled posterior
    parameters = pdf_model.param_names
    df = pd.DataFrame(resampled_posterior, columns=parameters)
    df.to_csv(str(resampled_fit_path) + f"/{csv_results_name}.csv", float_format="%.5e")

    new_rep_path = resampled_fit_path / "replicas"

    if not os.path.exists(new_rep_path):
        os.mkdir(new_rep_path)

    # Finish by writing the replicas to export grids, ready for evolution
    for i, parameters in enumerate(resampled_posterior):
        # Get the PDF grid in the evolution basis
        lhapdf_interpolator = pdf_model.grid_values_func(LHAPDF_XGRID)
        grid_for_writing = np.array(lhapdf_interpolator(parameters))

        replica_index = i + 1

        replica_index_path = new_rep_path / f"replica_{replica_index}"
        if not os.path.exists(replica_index_path):
            os.mkdir(replica_index_path)

        grid_name = replica_index_path / resampled_fit_name

        log.info(f"Writing exportgrid for replica {replica_index}")
        write_exportgrid(
            grid_for_writing=grid_for_writing,
            grid_name=grid_name,
            replica_index=replica_index,
            Q=parametrisation_scale,
            xgrid=LHAPDF_XGRID,
            export_labels=EXPORT_LABELS,
        )

    log.info(f"Resampling completed. Resampled fit stored in {resampled_fit_path}")
=======
def pdf_model_from_colibri_model(model_settings):
    """
    Produce a PDF model from a colibri model.

    Parameters
    ----------
    model_settings: dict
        The settings to produce the PDF model.

    Returns
    -------
    PDFModel
    """
    model_name = model_settings["model"]
    # Dynamically import the module
    try:
        module = importlib.import_module(model_name)
    except ModuleNotFoundError:
        raise ModuleNotFoundError(f"Colibri model '{model_name}' is not installed.")

    log.info(f"Successfully imported '{model_name}' model for pdf_model production.")

    if hasattr(module, "config"):
        from colibri.config import colibriConfig

        config = getattr(module, "config")
        classes = inspect.getmembers(config, inspect.isclass)

        # Loop through the classes in the module
        # and find the class that is a subclass of colibriConfig
        for _, cls in classes:
            if issubclass(cls, colibriConfig) and cls is not colibriConfig:
                # Get the signature of the produce_pdf_model method
                signature = inspect.signature(cls(input_params={}).produce_pdf_model)

                # Get the required arguments for the produce_pdf_model method
                required_args = []
                # Loop through the parameters in the function's signature
                for name, param in signature.parameters.items():
                    # Check if the parameter has no default value
                    if param.default == inspect.Parameter.empty and param.kind in (
                        inspect.Parameter.POSITIONAL_OR_KEYWORD,
                        inspect.Parameter.KEYWORD_ONLY,
                    ):
                        if name == "output_path" or name == "dump_model":
                            continue
                        required_args.append(name)

                # Create a dictionary with the required arguments
                # and their values from closure_test_model_settings
                inputs = {}
                for arg in signature.parameters:
                    if arg in model_settings:
                        inputs[arg] = model_settings[arg]

                # Check that keys in inputs are the same as required_args
                if set(inputs.keys()) != set(required_args):
                    raise ValueError(
                        f"Required arguments for the model '{model_name}' are "
                        f"{required_args}, but got {list(inputs.keys())}."
                    )

                # Produce the pdf model
                pdf_model = cls(input_params={}).produce_pdf_model(
                    **inputs, output_path=None, dump_model=False
                )

                return pdf_model
    else:
        raise AttributeError(f"The model '{model_name}' has no 'config' module.")
>>>>>>> 02c656db


def compute_determinants_of_principal_minors(C):
    """
    Computes the determinants of the principal minors of a symmetric, positive semi-definite matrix C.

    Parameters
    ----------
    C (np.ndarray): An nxn covariance matrix (symmetric, positive semi-definite)

    Returns
    -------
    List[float]: A list of determinants of the principal minors from C_n down to C_0
    """
    n = C.shape[0]
    determinants = []

    # Perform the Cholesky decomposition of the full matrix C
    try:
        L = np.linalg.cholesky(C)
    except np.linalg.LinAlgError:
        raise ValueError("Matrix is not positive semi-definite or symmetric.")

    # Compute determinants of principal minors by iteratively removing rows/columns from the Cholesky factor
    for k in range(n, 0, -1):
        # Compute determinant of C_k using the product of diagonal entries of the top-left kxk submatrix of L
        L_k = L[:k, :k]
        det_C_k = np.prod(np.diag(L_k)) ** 2  # Square of product of diagonals
        determinants.append(det_C_k)

    # C_0 is defined to have determinant 1
    determinants.append(1.0)

    return np.array(determinants)[::-1]


def closest_indices(a, v, atol=1e-8):
    """
    Finds the indices of values in `a` that are closest to the given value(s) `v`.

    Unlike `np.searchsorted`, this function identifies indices where the values in `v`
    are approximately equal to those in `a` within the specified tolerance.
    The main difference is that np.searchsorted returns the index where each
    element of v should be inserted in a in order to preserve the order (see example below).

    Parameters
    ----------
    a : array-like

    v : array-like or float

    atol : float, default is 1e-8
        absolute tolerance used to find closest indices.

    Returns
    -------
    array-like

    Examples
    --------
    >>> a = np.array([1, 2, 3])
    >>> v = np.array([1.1, 3.0])
    >>> closest_indices(array, value, atol=0.1)
    array([0, 2])

    >>> np.searchsorted(a, v)
    array([1, 2])

    """
    # Handle scalar input for v
    if v.ndim == 0:
        return jnp.where(jnp.isclose(a, v, atol=atol) == True)[0]

    return jnp.where(jnp.isclose(a, v[:, None], atol=atol) == True)[1]<|MERGE_RESOLUTION|>--- conflicted
+++ resolved
@@ -23,13 +23,10 @@
 
 from validphys import convolution
 
-<<<<<<< HEAD
-=======
 import importlib
 import inspect
 
 
->>>>>>> 02c656db
 log = logging.getLogger(__name__)
 
 
@@ -158,38 +155,9 @@
 
     Returns
     -------
-<<<<<<< HEAD
-    grid: jnp.array
-        grid, is N_rep x N_fl x N_x
-    """
-
-    grid = jnp.array(
-        convolution.evolution.grid_values(
-            closure_test_pdf, convolution.FK_FLAVOURS, FIT_XGRID, [Q0]
-        ).squeeze(-1)
-    )
-    return grid
-
-
-def resample_from_ns_posterior(
-    samples, n_posterior_samples=1000, posterior_resampling_seed=123456
-):
-    """
-    Sample uniformly without replacement from a distribution.
-
-    Parameters
-    ----------
-    samples: array of samples
-    n_posterior_samples: int
-    posterior_resampling_seed: int
-
-    Returns
-    -------
-    array of resampled samples
-=======
     resampled_samples: jax.Array
         The resampled subset of the input dataset, containing n_posterior_samples without selected replacement.
->>>>>>> 02c656db
+
     """
 
     current_samples = samples.copy()
@@ -360,7 +328,6 @@
         file.write(str(dtype))
 
 
-<<<<<<< HEAD
 def resample_posterior_from_file(
     fit_path: pathlib.Path,
     file_path: pathlib.Path,
@@ -512,7 +479,8 @@
         )
 
     log.info(f"Resampling completed. Resampled fit stored in {resampled_fit_path}")
-=======
+
+
 def pdf_model_from_colibri_model(model_settings):
     """
     Produce a PDF model from a colibri model.
@@ -583,7 +551,6 @@
                 return pdf_model
     else:
         raise AttributeError(f"The model '{model_name}' has no 'config' module.")
->>>>>>> 02c656db
 
 
 def compute_determinants_of_principal_minors(C):
