--- conflicted
+++ resolved
@@ -107,36 +107,9 @@
     return tuple(fk_arrays)
 
 
-<<<<<<< HEAD
-def make_dis_prediction(fktable, FIT_XGRID, flavour_indices=None):
-=======
-def positivity_fast_kernel_arrays(posdatasets, flavour_indices=None):
-    """
-    Similar to fast_kernel_arrays but for Positivity datasets.
-    Note: no fill_fk_xgrid_with_zeros should be needed here as the xgrid
-    of the positivity fast-kernel arrays is the same as XGRID.
-    """
-    pos_fk_arrays = []
-
-    for posdataset in posdatasets:
-        fk_dataset_arr = []
-        for fkspec in posdataset.fkspecs:
-            # load fktable and apply flavour mask
-            fk = load_fktable(fkspec).with_cuts(posdataset.cuts)
-
-            # get FK-array with masked flavours
-            fk_arr = mask_fktable_array(fk, flavour_indices)
-
-            fk_dataset_arr.append(fk_arr)
-        pos_fk_arrays.append(tuple(fk_dataset_arr))
-
-    return tuple(pos_fk_arrays)
-
-
 def make_dis_prediction(
     fktable, FIT_XGRID, flavour_indices=None, fill_fk_xgrid_with_zeros=False
 ):
->>>>>>> e1fef4ab
     """
     Closure to compute the theory prediction for a DIS observable.
 
@@ -267,7 +240,6 @@
     return had_prediction
 
 
-<<<<<<< HEAD
 def pred_funcs_from_dataset(dataset, FIT_XGRID, flavour_indices):
     """
     Returns a list containing the forward maps associated with the fkspecs of a dataset.
@@ -298,12 +270,9 @@
     return pred_funcs
 
 
-def make_pred_dataset(dataset, FIT_XGRID, flavour_indices=None):
-=======
 def make_pred_dataset(
     dataset, FIT_XGRID, flavour_indices=None, fill_fk_xgrid_with_zeros=False
 ):
->>>>>>> e1fef4ab
     """
     Compute theory prediction for a DataSetSpec
 
@@ -324,30 +293,7 @@
     Callable
     """
 
-<<<<<<< HEAD
     pred_funcs = pred_funcs_from_dataset(dataset, FIT_XGRID, flavour_indices)
-=======
-    pred_funcs = []
-
-    for fkspec in dataset.fkspecs:
-        fk = load_fktable(fkspec).with_cuts(dataset.cuts)
-
-        if fk.hadronic:
-            pred = make_had_prediction(
-                fk,
-                FIT_XGRID,
-                flavour_indices,
-                fill_fk_xgrid_with_zeros=fill_fk_xgrid_with_zeros,
-            )
-        else:
-            pred = make_dis_prediction(
-                fk,
-                FIT_XGRID,
-                flavour_indices,
-                fill_fk_xgrid_with_zeros=fill_fk_xgrid_with_zeros,
-            )
-        pred_funcs.append(pred)
->>>>>>> e1fef4ab
 
     def prediction(pdf, fk_dataset):
         return OP[dataset.op](
@@ -446,9 +392,6 @@
             f(pdf, fk_dataset) for f, fk_dataset in zip(predictions, fast_kernel_arrays)
         ]
 
-<<<<<<< HEAD
-    return eval_preds
-=======
     return eval_preds
 
 
@@ -556,5 +499,4 @@
             axis=-1,
         )
 
-    return pos_penalties
->>>>>>> e1fef4ab
+    return pos_penalties