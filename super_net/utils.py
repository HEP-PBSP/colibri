"""
super_net.utils.py

Module containing several utils for PDF fits.

Author: Mark N. Costantini
Date: 11.11.2023
"""

import jax
import jax.numpy as jnp

from dataclasses import dataclass, asdict

from super_net.constants import XGRID
from validphys import convolution


FLAVOURS_ID_MAPPINGS = {
    0: "photon",
    1: "\Sigma",
    2: "g",
    3: "V",
    4: "V3",
    5: "V8",
    6: "V15",
    7: "V24",
    8: "V35",
    9: "T3",
    10: "T8",
    11: "T15",
    12: "T24",
    13: "T35",
}

FLAVOUR_TO_ID_MAPPING = {val: key for (key, val) in FLAVOURS_ID_MAPPINGS.items()}


def replica_seed(replica_index):
    """
    Generate a random integer given a replica_index.
    Note that each replica index has a unique key.
    """
    key = jax.random.PRNGKey(replica_index)
    randint = jax.random.randint(key, shape=(1,), minval=0, maxval=1e10)
    return int(randint)


def trval_seed(trval_index):
    """
    Returns a PRNGKey key given `trval_index` seed.
    """
    key = jax.random.PRNGKey(trval_index)
    return key


@dataclass(frozen=True)
class TrainValidationSplit:
    training: jnp.array
    validation: jnp.array

    def to_dict(self):
        return asdict(self)


def training_validation_split(indices, test_size, random_seed, shuffle_indices=True):
    """
    Performs training validation split on an array.

    Parameters
    ----------
    indices: jaxlib.xla_extension.Array

    test_size: float

    random_seed: jaxlib.xla_extension.Array
        PRNGKey, obtained as jax.random.PRNGKey(random_number)

    shuffle_indices: bool

    Returns
    -------
    dataclass
    """

    if shuffle_indices:
        # shuffle indices
        permuted_indices = jax.random.permutation(random_seed, indices)
    else:
        permuted_indices = indices

    # determine split point
    split_point = int(indices.shape[0] * (1 - test_size))

    # split indices
    indices_train = permuted_indices[:split_point]
    indices_validation = permuted_indices[split_point:]

    return TrainValidationSplit(training=indices_train, validation=indices_validation)


def t0_pdf_grid(t0pdfset, Q0=1.65):
    """
    Computes the t0 pdf grid in the evolution basis.

    Parameters
    ----------
    t0pdfset: validphys.core.PDF

    Q0: float, default is 1.65

    Returns
    -------
    t0grid: jnp.array
        t0 grid, is N_rep x N_fl x N_x
    """

    t0grid = jnp.array(
        convolution.evolution.grid_values(
            t0pdfset, convolution.FK_FLAVOURS, XGRID, [Q0]
        ).squeeze(-1)
    )
    return t0grid


def closure_test_pdf_grid(closure_test_pdf, Q0=1.65):
    """
    Computes the closure_test_pdf grid in the evolution basis.

    Parameters
    ----------
    closure_test_pdf: validphys.core.PDF

    Q0: float, default is 1.65

    Returns
    -------
    grid: jnp.array
        grid, is N_rep x N_fl x N_x
    """

    grid = jnp.array(
        convolution.evolution.grid_values(
            closure_test_pdf, convolution.FK_FLAVOURS, XGRID, [Q0]
        ).squeeze(-1)
    )
    return grid

<<<<<<< HEAD
def resample_from_ns_posterior(
    samples, n_posterior_samples=1000, posterior_resampling_seed=123456
):
    """
    TODO
    """

    current_samples = samples.copy()

    rng = jax.random.PRNGKey(posterior_resampling_seed)

    resampled_samples = jax.random.choice(
        rng, samples, (n_posterior_samples,), replace=False
    )

    return jnp.array(current_samples)
=======

def closure_test_central_pdf_grid(closure_test_pdf_grid):
    """
    Returns the central replica of the closure test pdf grid.
    """
    return closure_test_pdf_grid[0]
>>>>>>> 4ff9d2d6
<|MERGE_RESOLUTION|>--- conflicted
+++ resolved
@@ -146,7 +146,6 @@
     )
     return grid
 
-<<<<<<< HEAD
 def resample_from_ns_posterior(
     samples, n_posterior_samples=1000, posterior_resampling_seed=123456
 ):
@@ -163,11 +162,9 @@
     )
 
     return jnp.array(current_samples)
-=======
 
 def closure_test_central_pdf_grid(closure_test_pdf_grid):
     """
     Returns the central replica of the closure test pdf grid.
     """
-    return closure_test_pdf_grid[0]
->>>>>>> 4ff9d2d6
+    return closure_test_pdf_grid[0]