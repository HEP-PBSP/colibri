"""
super_net.loss_functions.py

This module provides the functions necessary for the computation of the chi2.

Author: Mark N. Costantini
Date: 11.11.2023
"""

import jax
import jax.numpy as jnp
import jax.scipy.linalg as jla

from super_net.covmats import sqrt_covmat_jax
from super_net.theory_predictions import make_pred_dataset

from reportengine import collect

from grid_pdf.grid_pdf_model import interpolate_grid, FLAVOUR_MAPPING
from validphys.convolution import FK_FLAVOURS

def make_chi2_training_data(make_data_values, make_pred_data):
    """
    Returns a jax.jit compiled function that computes the chi2
    of a pdf grid on a training data batch.

    Notes:
        - Does not include positivity constraint.
        - This function is designed for Monte Carlo like PDF fits.

    Parameters
    ----------
    make_data_values: training_validation.MakeDataValues
        dataclass containing data for training and validation.

    make_pred_data: theory_predictions.make_pred_data
        super_net provider for (fktable) theory predictions.

    Returns
    -------
    @jax.jit Callable
        function to compute chi2 of a pdf grid on a data batch.

    """
    training_data = make_data_values.training_data
    central_values = training_data.central_values
    covmat = training_data.covmat
    central_values_idx = training_data.central_values_idx

    @jax.jit
    def chi2(pdf, batch_idx):
        """
        Parameters
        ----------
        pdf: jnp.array
            pdf grid.

        batch_idx: jnp.array
            array of data batch indices.

        Returns
        -------
        float
            loss function value

        """
        diff = (
            make_pred_data(pdf)[central_values_idx][batch_idx]
            - central_values[batch_idx]
        )

        # batch covariance matrix before decomposing it
        batched_covmat = covmat[batch_idx][:, batch_idx]
        # decompose covmat after having batched it!
        sqrt_covmat = jnp.array(sqrt_covmat_jax(batched_covmat))

        # solve_triangular: solve the equation a x = b for x, assuming a is a triangular matrix.
        chi2_vec = jla.solve_triangular(sqrt_covmat, diff, lower=True)
        loss = jnp.sum(chi2_vec**2)
        return loss

    return chi2


mc_replicas_make_chi2_training_data = collect(
    "make_chi2_training_data", ("trval_replica_indices",)
)


def make_chi2_training_data_with_positivity(
    make_data_values, make_pred_data, make_posdata_split, make_penalty_posdata
):
    """
    Returns a jax.jit compiled function that computes the chi2
    of a pdf grid on a training data batch including positivity penalty.

    Notes:
        - This function is designed for Monte Carlo like PDF fits.

    Parameters
    ----------
    make_data_values: training_validation.MakeDataValues
        dataclass containing data for training and validation.

    make_pred_data: theory_predictions.make_pred_data
        super_net provider for (fktable) theory predictions.

    make_posdata_split: training_validation.PosdataTrainValidationSplit
        dataclass inheriting from monte_carlo_utils.TrainValidationSplit

    make_penalty_posdata: theory_predictions.make_penalty_posdata
        super_net provider used to compute positivity penalty.

    Returns
    -------
    @jax.jit Callable
        function to compute chi2 of a pdf grid on a data batch.
    """
    training_data = make_data_values.training_data
    central_values = training_data.central_values
    covmat = training_data.covmat
    central_values_idx = training_data.central_values_idx

    posdata_training_idx = make_posdata_split.training

    @jax.jit
    def chi2(pdf, batch_idx, alpha, lambda_positivity):
        """
        Parameters
        ----------
        pdf: jnp.array
            pdf grid.

        batch_idx: jnp.array
            array of data batch indices.

        alpha: float

        lambda_positivity: float

        Returns
        -------
        float
            loss function value

        """
        diff = (
            make_pred_data(pdf)[central_values_idx][batch_idx]
            - central_values[batch_idx]
        )

        # batch covariance matrix before decomposing it
        batched_covmat = covmat[batch_idx][:, batch_idx]
        # decompose covmat after having batched it!
        sqrt_covmat = jnp.array(sqrt_covmat_jax(batched_covmat))

        # solve_triangular: solve the equation a x = b for x, assuming a is a triangular matrix.
        chi2_vec = jla.solve_triangular(sqrt_covmat, diff, lower=True)
        loss = jnp.sum(chi2_vec**2)

        # add penalty term due to positivity
        pos_penalty = make_penalty_posdata(pdf, alpha, lambda_positivity)[
            posdata_training_idx
        ]
        loss += jnp.sum(pos_penalty)

        return loss

    return chi2


mc_replicas_make_chi2_training_data_with_positivity = collect(
    "make_chi2_training_data_with_positivity", ("trval_replica_indices",)
)


def make_chi2_validation_data(make_data_values, make_pred_data):
    """
    Returns a jax.jit compiled function that computes the chi2
    of a pdf grid on validation data.

    Notes:
        - Does not include positivity constraint.
        - This function is designed for Monte Carlo like PDF fits.

    Parameters
    ----------
    make_data_values: training_validation.MakeDataValues
        dataclass containing data for training and validation.

    make_pred_data: theory_predictions.make_pred_data
        super_net provider for (fktable) theory predictions.

    Returns
    -------
    @jax.jit Callable
        function to compute chi2 of a pdf grid on validation data.
    """
    validation_data = make_data_values.validation_data
    central_values = validation_data.central_values
    covmat = validation_data.covmat
    central_values_idx = validation_data.central_values_idx

    @jax.jit
    def chi2(pdf):
        """ """
        diff = make_pred_data(pdf)[central_values_idx] - central_values

        # decompose covmat
        sqrt_covmat = jnp.array(sqrt_covmat_jax(covmat))

        # solve_triangular: solve the equation a x = b for x, assuming a is a triangular matrix.
        chi2_vec = jla.solve_triangular(sqrt_covmat, diff, lower=True)
        loss = jnp.sum(chi2_vec**2)
        return loss

    return chi2


mc_replicas_make_chi2_validation_data = collect(
    "make_chi2_validation_data", ("trval_replica_indices",)
)


def make_chi2_validation_data_with_positivity(
    make_data_values, make_pred_data, make_posdata_split, make_penalty_posdata
):
    """
    Returns a jax.jit compiled function that computes the chi2
    of a pdf grid on validation data.

    Notes:
        - This function is designed for Monte Carlo like PDF fits.

    Parameters
    ----------
    make_data_values: training_validation.MakeDataValues
        dataclass containing data for training and validation.

    make_pred_data: theory_predictions.make_pred_data
        super_net provider for (fktable) theory predictions.

    make_posdata_split: training_validation.PosdataTrainValidationSplit
        dataclass inheriting from monte_carlo_utils.TrainValidationSplit

    make_penalty_posdata: theory_predictions.make_penalty_posdata
        super_net provider used to compute positivity penalty.

    Returns
    -------
    @jax.jit Callable
        function to compute chi2 of a pdf grid on validation data.
    """
    validation_data = make_data_values.validation_data
    central_values = validation_data.central_values
    covmat = validation_data.covmat
    central_values_idx = validation_data.central_values_idx

    posdata_validation_idx = make_posdata_split.validation

    @jax.jit
    def chi2(pdf, alpha, lambda_positivity):
        """ """
        diff = make_pred_data(pdf)[central_values_idx] - central_values

        # decompose covmat
        sqrt_covmat = jnp.array(sqrt_covmat_jax(covmat))

        # solve_triangular: solve the equation a x = b for x, assuming a is a triangular matrix.
        chi2_vec = jla.solve_triangular(sqrt_covmat, diff, lower=True)
        loss = jnp.sum(chi2_vec**2)

        # add penalty term due to positivity
        pos_penalty = make_penalty_posdata(pdf, alpha, lambda_positivity)[
            posdata_validation_idx
        ]
        loss += jnp.sum(pos_penalty)

        return loss

    return chi2


mc_replicas_make_chi2_validation_data_with_positivity = collect(
    "make_chi2_validation_data_with_positivity", ("trval_replica_indices",)
)


def make_chi2(make_data_values, make_pred_data, vectorized=False):
    """
    Returns a jax.jit compiled function that computes the chi2
    of a pdf grid on a dataset.

    Notes:
        - Does not include positivity constraint.
        - This function is designed for Bayesian like PDF fits.

    Parameters
    ----------
    make_data_values: training_validation.MakeDataValues
        dataclass containing data for training and validation.

    make_pred_data: theory_predictions.make_pred_data
        super_net provider for (fktable) theory predictions.

    Returns
    -------
    @jax.jit Callable
        function to compute chi2 of a pdf grid.

    """
    training_data = make_data_values.training_data
    central_values = training_data.central_values
    covmat = training_data.covmat
    central_values_idx = training_data.central_values_idx

<<<<<<< HEAD
    inv_covmat = jla.inv(covmat)

    if vectorized:
        @jax.jit
        def chi2(pdf):
            """ """
            diff = make_pred_data(pdf)[:, central_values_idx] - central_values
            loss = jnp.einsum("ri,ij,rj -> r", diff, inv_covmat, diff)

            return loss
=======
    # Invert the covmat
    # We use this instead of Cholesky decomposition
    # since we do it only once and for all at the beginning
    inv_covmat = jla.inv(covmat)

    @jax.jit
    def chi2(pdf):
        """ """
        diff = make_pred_data(pdf)[central_values_idx] - central_values

        loss = jnp.einsum("i,ij,j", diff, inv_covmat, diff)

        return loss
>>>>>>> c8cb5111

    else:

        @jax.jit
        def chi2(pdf):
            """ """
            diff = make_pred_data(pdf)[central_values_idx] - central_values

            loss = jnp.einsum("i,ij,j", diff, inv_covmat, diff)

            return loss

    return chi2

def make_chi2_with_positivity(
    make_data_values,
    make_pred_data,
    make_posdata_split,
    make_penalty_posdata,
    alpha=1e-7,
    lambda_positivity=1000,
    vectorized=False,
):
    """
    Returns a jax.jit compiled function that computes the chi2
    of a pdf grid on a dataset.

    Notes:
        - This function is designed for Bayesian like PDF fits.

    Parameters
    ----------
    make_data_values: training_validation.MakeDataValues
        dataclass containing data for training and validation.

    make_pred_data: theory_predictions.make_pred_data
        super_net provider for (fktable) theory predictions.

    make_posdata_split: training_validation.PosdataTrainValidationSplit
        dataclass inheriting from monte_carlo_utils.TrainValidationSplit

    make_penalty_posdata: theory_predictions.make_penalty_posdata
        super_net provider used to compute positivity penalty.

    alpha: float

    lambda_positivity: float

    Returns
    -------
    @jax.jit Callable
        function to compute chi2 of a pdf grid.

    """
    training_data = make_data_values.training_data
    central_values = training_data.central_values
    covmat = training_data.covmat
    central_values_idx = training_data.central_values_idx

<<<<<<< HEAD
=======
    # Invert the covmat
>>>>>>> c8cb5111
    inv_covmat = jla.inv(covmat)

    posdata_training_idx = make_posdata_split.training

    if vectorized:
        @jax.jit
        def chi2(pdf):
            """ """
            diff = make_pred_data(pdf)[:, central_values_idx] - central_values
            loss = jnp.einsum("ri,ij,rj -> r", diff, inv_covmat, diff)
            # add penalty term due to positivity
            pos_penalty = make_penalty_posdata(pdf, alpha, lambda_positivity)[
                :, posdata_training_idx
            ]

<<<<<<< HEAD
            loss += jnp.sum(pos_penalty, axis=-1)

            return loss
=======
        loss = jnp.einsum("i,ij,j", diff, inv_covmat, diff)
>>>>>>> c8cb5111

    else:

        @jax.jit
        def chi2(pdf):
            """ """
            diff = make_pred_data(pdf)[central_values_idx] - central_values

            loss = jnp.einsum("i,ij,j", diff, inv_covmat, diff)

            # add penalty term due to positivity
            pos_penalty = make_penalty_posdata(pdf, alpha, lambda_positivity)[
                posdata_training_idx
            ]

            loss += jnp.sum(pos_penalty)

            return loss

    return chi2<|MERGE_RESOLUTION|>--- conflicted
+++ resolved
@@ -314,7 +314,9 @@
     covmat = training_data.covmat
     central_values_idx = training_data.central_values_idx
 
-<<<<<<< HEAD
+    # Invert the covmat
+    # We use this instead of Cholesky decomposition
+    # since we do it only once and for all at the beginning
     inv_covmat = jla.inv(covmat)
 
     if vectorized:
@@ -325,21 +327,6 @@
             loss = jnp.einsum("ri,ij,rj -> r", diff, inv_covmat, diff)
 
             return loss
-=======
-    # Invert the covmat
-    # We use this instead of Cholesky decomposition
-    # since we do it only once and for all at the beginning
-    inv_covmat = jla.inv(covmat)
-
-    @jax.jit
-    def chi2(pdf):
-        """ """
-        diff = make_pred_data(pdf)[central_values_idx] - central_values
-
-        loss = jnp.einsum("i,ij,j", diff, inv_covmat, diff)
-
-        return loss
->>>>>>> c8cb5111
 
     else:
 
@@ -399,10 +386,7 @@
     covmat = training_data.covmat
     central_values_idx = training_data.central_values_idx
 
-<<<<<<< HEAD
-=======
     # Invert the covmat
->>>>>>> c8cb5111
     inv_covmat = jla.inv(covmat)
 
     posdata_training_idx = make_posdata_split.training
@@ -418,13 +402,9 @@
                 :, posdata_training_idx
             ]
 
-<<<<<<< HEAD
             loss += jnp.sum(pos_penalty, axis=-1)
 
             return loss
-=======
-        loss = jnp.einsum("i,ij,j", diff, inv_covmat, diff)
->>>>>>> c8cb5111
 
     else:
 
