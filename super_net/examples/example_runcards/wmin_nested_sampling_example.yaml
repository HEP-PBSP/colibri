dataset_inputs:
  - {'dataset':'NMC'}
  - {'dataset': 'SLACP_dwsh'}
  - {'dataset': 'SLACD_dw_ite'}
  - {'dataset': 'BCDMSP_dwsh'}
  - {'dataset': 'BCDMSD_dw_ite'}
  - {'dataset': 'CHORUSNUPb_dw_ite'}
  - {'dataset': 'CHORUSNBPb_dw_ite'}
  # - {'dataset': 'NTVNUDMNFe_dw_ite', 'cfac': ['MAS']}
  # - {'dataset': 'NTVNBDMNFe_dw_ite', 'cfac': ['MAS']}
  # - {'dataset': 'HERACOMBNCEM'} 
  # - {'dataset': 'HERACOMBNCEP575'}
  # - {'dataset': 'HERACOMBNCEP820'}
  # - {'dataset': 'HERACOMBNCEP920'}
  # - {'dataset': 'HERACOMBNCEP460'}
  # - {'dataset': 'HERACOMBCCEP'}
  # - {'dataset': 'HERACOMBCCEM'} 
  # - {'dataset':'HERACOMB_SIGMARED_B'}
  # - {'dataset': 'HERACOMB_SIGMARED_C'}

positivity:
  posdatasets:
  - {dataset: POSF2U, maxlambda: 1e6}        # Positivity Lagrange Multiplier
  # - {dataset: POSF2DW, maxlambda: 1e6}
  # - {dataset: POSF2S, maxlambda: 1e6}
  # - {dataset: POSFLL, maxlambda: 1e6}
  # - {dataset: POSF2C, maxlambda: 1e6}
  # - {dataset: POSXUQ, maxlambda: 1e6}        # Positivity of MSbar PDFs
  # - {dataset: POSXUB, maxlambda: 1e6}
  # - {dataset: POSXDQ, maxlambda: 1e6}
  # - {dataset: POSXDB, maxlambda: 1e6}
  # - {dataset: POSXSQ, maxlambda: 1e6}
  # - {dataset: POSXSB, maxlambda: 1e6}
  # - {dataset: POSXGL, maxlambda: 1e6}
  # - {dataset: POSDYU, maxlambda: 1e10}      
  # - {dataset: POSDYD, maxlambda: 1e10}
  # - {dataset: POSDYS, maxlambda: 1e10}


theoryid: 400
use_cuts: internal

# wmin basis specs
wminpdfset: wmin_super_basis
n_replicas_wmin: 20
wmin_grid_index: 1 # random seed used for random parametrisation of wmin pdf

# Level 0 closure test
fakedata: True
pseudodata: False
closure_test_pdf: wmin_super_basis

# fit specs
use_t0: True
t0pdfset: 210623_mnc_disonly_linear_1000

# positivity specs
alpha: 1e-7
lambda_positivity: 1000

# nested sampling specs
bayesian_fit: True
prior_type: uniform
vectorised: True
ndraw_max: 500
<<<<<<< HEAD
=======
slice_sampler: True
slice_steps: 100
>>>>>>> d9f56f5b
unif_prior_min_val: -2.0
unif_prior_max_val: 2.0
min_num_live_points: 500
min_ess: 50


trval_index: 1

# details for lhapdf output
<<<<<<< HEAD
n_wmin_posterior_samples: 100
=======
n_wmin_posterior_samples: 1
>>>>>>> d9f56f5b

set_name: test_ns_fit

actions_:
- perform_nested_sampling_wmin_fit<|MERGE_RESOLUTION|>--- conflicted
+++ resolved
@@ -63,11 +63,8 @@
 prior_type: uniform
 vectorised: True
 ndraw_max: 500
-<<<<<<< HEAD
-=======
 slice_sampler: True
 slice_steps: 100
->>>>>>> d9f56f5b
 unif_prior_min_val: -2.0
 unif_prior_max_val: 2.0
 min_num_live_points: 500
@@ -77,11 +74,7 @@
 trval_index: 1
 
 # details for lhapdf output
-<<<<<<< HEAD
 n_wmin_posterior_samples: 100
-=======
-n_wmin_posterior_samples: 1
->>>>>>> d9f56f5b
 
 set_name: test_ns_fit
 
