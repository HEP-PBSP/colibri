"""
super_net.theory_predictions.py

This module contains the functions necessary for the computation of
theory predictions by means of fast-kernel (FK) tables.

Author: Mark N. Costantini
Date: 11.11.2023
"""

import jax
import jax.numpy as jnp

from validphys import convolution
from validphys.fkparser import load_fktable


# Is this needed? -> probably no need to jit compile
OP = {key: jax.jit(val) for key, val in convolution.OP.items()}


<<<<<<< HEAD
def make_dis_prediction(fktable, vectorized=False):
=======
def make_dis_prediction(fktable, vectorised=False):
>>>>>>> 591ebd46
    """
    given an FKTableData instance returns a jax.jit
    compiled function taking a pdf grid as input
    and returning a theory prediction for a DIS
    observable.

    Parameters
    ----------
    fktable : validphys.coredata.FKTableData

    vectorised: bool, default is False
        if True, the function will be compiled in a way
        that allows to compute the prediction for multiple
        prior samples at once.

    Returns
    -------
    @jax.jit CompiledFunction
    """
    indices = fktable.luminosity_mapping
    fk_arr = jnp.array(fktable.get_np_fktable())

<<<<<<< HEAD
    if vectorized:
=======
    if vectorised:
>>>>>>> 591ebd46

        @jax.jit
        def dis_prediction(pdf):
            return jnp.einsum("ijk, rjk ->ri", fk_arr, pdf[:, indices, :])

    else:

        @jax.jit
        def dis_prediction(pdf):
            return jnp.einsum("ijk, jk ->i", fk_arr, pdf[indices, :])

    return dis_prediction


<<<<<<< HEAD
def make_had_prediction(fktable, vectorized=False):
=======
def make_had_prediction(fktable, vectorised=False):
>>>>>>> 591ebd46
    """
    given an FKTableData instance returns a jax.jit
    compiled function taking a pdf grid as input
    and returning a theory prediction for a hadronic
    observable.

    Parameters
    ----------
    fktable : validphys.coredata.FKTableData

    vectorised: bool, default is False
        if True, the function will be compiled in a way
        that allows to compute the prediction for multiple
        prior samples at once.

    Returns
    -------
    @jax.jit CompiledFunction
    """

    indices = fktable.luminosity_mapping
    first_indices = indices[0::2]
    second_indices = indices[1::2]
    fk_arr = jnp.array(fktable.get_np_fktable())

<<<<<<< HEAD
    if vectorized:
=======
    if vectorised:
>>>>>>> 591ebd46

        @jax.jit
        def had_prediction(pdf):
            return jnp.einsum(
                "ijkl,rjk,rjl->ri",
                fk_arr,
                pdf[:, first_indices, :],
                pdf[:, second_indices, :],
            )

    else:

        @jax.jit
        def had_prediction(pdf):
            return jnp.einsum(
                "ijkl,jk,jl->i", fk_arr, pdf[first_indices, :], pdf[second_indices, :]
            )

    return had_prediction


<<<<<<< HEAD
def make_pred_dataset(dataset, vectorized=False):
=======
def make_pred_dataset(dataset, vectorised=False):
>>>>>>> 591ebd46
    """
    Compute theory prediction for a DataSetSpec

    Parameters
    ----------
    dataset : validphys.core.DataSetSpec

    vectorised: bool, default is False

    Returns
    -------
    @jax.jit CompiledFunction
        Compiled function taking pdf grid in input
        and returning theory prediction for one
        dataset
    """

    pred_funcs = []

    for fkspec in dataset.fkspecs:
        fk = load_fktable(fkspec).with_cuts(dataset.cuts)
        if fk.hadronic:
<<<<<<< HEAD
            pred = make_had_prediction(fk, vectorized)
        else:
            pred = make_dis_prediction(fk, vectorized)
=======
            pred = make_had_prediction(fk, vectorised)
        else:
            pred = make_dis_prediction(fk, vectorised)
>>>>>>> 591ebd46
        pred_funcs.append(pred)

    @jax.jit
    def prediction(pdf):
        return OP[dataset.op](*[f(pdf) for f in pred_funcs])

    return prediction


<<<<<<< HEAD
def make_pred_data(data, vectorized=False):
=======
def make_pred_data(data, vectorised=False):
>>>>>>> 591ebd46
    """
    Compute theory prediction for entire DataGroupSpec

    Parameters
    ----------
    data: DataGroupSpec instance

    vectorised: bool, default is False

    Returns
    -------
    @jax.jit CompiledFunction
        Compiled function taking pdf grid in input
        and returning theory prediction for one
        data group
    """

    predictions = []

    for ds in data.datasets:
<<<<<<< HEAD
        predictions.append(make_pred_dataset(ds, vectorized))
=======
        predictions.append(make_pred_dataset(ds, vectorised))
>>>>>>> 591ebd46

    @jax.jit
    def eval_preds(pdf):
        return jnp.concatenate([f(pdf) for f in predictions], axis=-1)

    return eval_preds

def make_pred_data_non_vectorised(data):
    return make_pred_data(data, vectorized=False)

<<<<<<< HEAD
def make_penalty_posdataset(posdataset, vectorized=False):
=======
def make_pred_data_non_vectorised(data):
    """
    Same as make_pred_data but with vectorised=False
    """
    return make_pred_data(data, vectorised=False)


def make_penalty_posdataset(posdataset, vectorised=False):
>>>>>>> 591ebd46
    """
    Given a PositivitySetSpec compute the positivity penalty
    as a lagrange multiplier times elu of minus the theory prediction

    Parameters
    ----------
    posdataset : validphys.core.PositivitySetSpec

    vectorised: bool, default is False

    Returns
    -------
    @jax.jit CompiledFunction
        Compiled function taking pdf grid and alpha parameter
        of jax.nn.elu function in input and returning
        elu function evaluated on minus the theory prediction

        Note: this is needed in order to compute the positivity
        loss function. Elu function is used to avoid a big discontinuity
        in the derivative at 0 when the lagrange multiplier is very big.

        In practice this function can produce results in the range (-alpha, inf)

        see also nnpdf.n3fit.src.layers.losses.LossPositivity

    """

    pred_funcs = []

    for fkspec in posdataset.fkspecs:
        fk = load_fktable(fkspec).with_cuts(posdataset.cuts)
        if fk.hadronic:
<<<<<<< HEAD
            pred = make_had_prediction(fk, vectorized)
        else:
            pred = make_dis_prediction(fk, vectorized)
=======
            pred = make_had_prediction(fk, vectorised)
        else:
            pred = make_dis_prediction(fk, vectorised)
>>>>>>> 591ebd46
        pred_funcs.append(pred)

    @jax.jit
    def pos_penalty(pdf, alpha, lambda_positivity):
        return lambda_positivity * jax.nn.elu(
            -OP[posdataset.op](*[f(pdf) for f in pred_funcs]), alpha
        )

    return pos_penalty


<<<<<<< HEAD
def make_penalty_posdata(posdatasets, vectorized=False):
=======
def make_penalty_posdata(posdatasets, vectorised=False):
>>>>>>> 591ebd46
    """
    Compute positivity penalty for list of PositivitySetSpec

    Parameters
    ----------
    posdatasets: list
            list of PositivitySetSpec

    vectorised: bool, default is False

    Returns
    -------
    @jax.jit CompiledFunction

    """

    predictions = []

    for posdataset in posdatasets:
<<<<<<< HEAD
        predictions.append(make_penalty_posdataset(posdataset, vectorized))
=======
        predictions.append(make_penalty_posdataset(posdataset, vectorised))
>>>>>>> 591ebd46

    @jax.jit
    def pos_penalties(pdf, alpha, lambda_positivity):
        return jnp.concatenate(
            [f(pdf, alpha, lambda_positivity) for f in predictions], axis=-1
        )

    return pos_penalties<|MERGE_RESOLUTION|>--- conflicted
+++ resolved
@@ -19,11 +19,7 @@
 OP = {key: jax.jit(val) for key, val in convolution.OP.items()}
 
 
-<<<<<<< HEAD
-def make_dis_prediction(fktable, vectorized=False):
-=======
 def make_dis_prediction(fktable, vectorised=False):
->>>>>>> 591ebd46
     """
     given an FKTableData instance returns a jax.jit
     compiled function taking a pdf grid as input
@@ -46,11 +42,7 @@
     indices = fktable.luminosity_mapping
     fk_arr = jnp.array(fktable.get_np_fktable())
 
-<<<<<<< HEAD
-    if vectorized:
-=======
     if vectorised:
->>>>>>> 591ebd46
 
         @jax.jit
         def dis_prediction(pdf):
@@ -65,11 +57,7 @@
     return dis_prediction
 
 
-<<<<<<< HEAD
-def make_had_prediction(fktable, vectorized=False):
-=======
 def make_had_prediction(fktable, vectorised=False):
->>>>>>> 591ebd46
     """
     given an FKTableData instance returns a jax.jit
     compiled function taking a pdf grid as input
@@ -95,11 +83,7 @@
     second_indices = indices[1::2]
     fk_arr = jnp.array(fktable.get_np_fktable())
 
-<<<<<<< HEAD
-    if vectorized:
-=======
     if vectorised:
->>>>>>> 591ebd46
 
         @jax.jit
         def had_prediction(pdf):
@@ -121,11 +105,7 @@
     return had_prediction
 
 
-<<<<<<< HEAD
-def make_pred_dataset(dataset, vectorized=False):
-=======
 def make_pred_dataset(dataset, vectorised=False):
->>>>>>> 591ebd46
     """
     Compute theory prediction for a DataSetSpec
 
@@ -148,15 +128,9 @@
     for fkspec in dataset.fkspecs:
         fk = load_fktable(fkspec).with_cuts(dataset.cuts)
         if fk.hadronic:
-<<<<<<< HEAD
-            pred = make_had_prediction(fk, vectorized)
-        else:
-            pred = make_dis_prediction(fk, vectorized)
-=======
             pred = make_had_prediction(fk, vectorised)
         else:
             pred = make_dis_prediction(fk, vectorised)
->>>>>>> 591ebd46
         pred_funcs.append(pred)
 
     @jax.jit
@@ -166,11 +140,7 @@
     return prediction
 
 
-<<<<<<< HEAD
-def make_pred_data(data, vectorized=False):
-=======
 def make_pred_data(data, vectorised=False):
->>>>>>> 591ebd46
     """
     Compute theory prediction for entire DataGroupSpec
 
@@ -191,11 +161,7 @@
     predictions = []
 
     for ds in data.datasets:
-<<<<<<< HEAD
-        predictions.append(make_pred_dataset(ds, vectorized))
-=======
         predictions.append(make_pred_dataset(ds, vectorised))
->>>>>>> 591ebd46
 
     @jax.jit
     def eval_preds(pdf):
@@ -206,9 +172,6 @@
 def make_pred_data_non_vectorised(data):
     return make_pred_data(data, vectorized=False)
 
-<<<<<<< HEAD
-def make_penalty_posdataset(posdataset, vectorized=False):
-=======
 def make_pred_data_non_vectorised(data):
     """
     Same as make_pred_data but with vectorised=False
@@ -217,7 +180,6 @@
 
 
 def make_penalty_posdataset(posdataset, vectorised=False):
->>>>>>> 591ebd46
     """
     Given a PositivitySetSpec compute the positivity penalty
     as a lagrange multiplier times elu of minus the theory prediction
@@ -250,15 +212,9 @@
     for fkspec in posdataset.fkspecs:
         fk = load_fktable(fkspec).with_cuts(posdataset.cuts)
         if fk.hadronic:
-<<<<<<< HEAD
-            pred = make_had_prediction(fk, vectorized)
-        else:
-            pred = make_dis_prediction(fk, vectorized)
-=======
             pred = make_had_prediction(fk, vectorised)
         else:
             pred = make_dis_prediction(fk, vectorised)
->>>>>>> 591ebd46
         pred_funcs.append(pred)
 
     @jax.jit
@@ -270,11 +226,7 @@
     return pos_penalty
 
 
-<<<<<<< HEAD
-def make_penalty_posdata(posdatasets, vectorized=False):
-=======
 def make_penalty_posdata(posdatasets, vectorised=False):
->>>>>>> 591ebd46
     """
     Compute positivity penalty for list of PositivitySetSpec
 
@@ -294,11 +246,7 @@
     predictions = []
 
     for posdataset in posdatasets:
-<<<<<<< HEAD
-        predictions.append(make_penalty_posdataset(posdataset, vectorized))
-=======
         predictions.append(make_penalty_posdataset(posdataset, vectorised))
->>>>>>> 591ebd46
 
     @jax.jit
     def pos_penalties(pdf, alpha, lambda_positivity):
