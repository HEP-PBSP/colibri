"""
super_net.app.py

Author: Mark N. Costantini
Date: 11.11.2023
"""

from validphys.app import App
from super_net.config import SuperNetConfig, Environment
import pathlib

import jax

# Whenever a colibri app is run, it should use high-precision jax
# calculations. If this is not on, problems with numerical accuracy
# can occur.
jax.config.update("jax_enable_x64", True)
<<<<<<< HEAD

=======
>>>>>>> c0eee4ee

super_net_providers = [
    "super_net.theory_predictions",
    "super_net.loss_functions",
    "super_net.mc_loss_functions",
    "super_net.optax_optimizer",
    "super_net.data_batch",
    "super_net.utils",
    "super_net.commondata_utils",
    "super_net.training_validation",
    "super_net.covmats",
    "super_net.plots_and_tables.plotting",
    "super_net.provider_aliases",
    "super_net.mc_utils",
    "super_net.ultranest_fit",
    "super_net.monte_carlo_fit",
    "super_net.analytic_fit",
    "super_net.pdf_model",
    "reportengine.report",
]


class SuperNetApp(App):
    config_class = SuperNetConfig
    environment_class = Environment

    def __init__(self, name="super_net", providers=[]):
        super().__init__(name, super_net_providers + providers)

    @property
    def argparser(self):
        """Parser arguments for grid_pdf app can be added here"""
        parser = super().argparser

        parser.add_argument(
            "-rep", "--replica_index", help="MC replica number", type=int, default=None
        )

        parser.add_argument(
            "--trval_index",
            help="Training/Validation seed used to perform the random split",
            type=int,
            default=0,
        )

        parser.add_argument(
            "-o",
            "--output",
            nargs="?",
            default=None,
            help="Name of the output directory.",
        )

        return parser

    def get_commandline_arguments(self, cmdline=None):
        """Get commandline arguments"""
        args = super().get_commandline_arguments(cmdline)
        if args["output"] is None:
            args["output"] = pathlib.Path(args["config_yml"]).stem
        return args


def main():
    a = SuperNetApp(name="super_net")
    a.main()


if __name__ == "__main__":
    main()<|MERGE_RESOLUTION|>--- conflicted
+++ resolved
@@ -15,10 +15,6 @@
 # calculations. If this is not on, problems with numerical accuracy
 # can occur.
 jax.config.update("jax_enable_x64", True)
-<<<<<<< HEAD
-
-=======
->>>>>>> c0eee4ee
 
 super_net_providers = [
     "super_net.theory_predictions",
