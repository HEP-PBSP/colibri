--- conflicted
+++ resolved
@@ -122,25 +122,6 @@
             maxval=grid_initializer["maxval"],
         )
 
-<<<<<<< HEAD
-
-def precomputed_predictions(
-    _pred_data_non_vectorized, interpolate_grid_nonvec, length_stackedpdf
-):
-    """
-    Precompute predictions for the basis of grid_pdf.
-    """
-    bases = jnp.identity(length_stackedpdf)
-
-    pdf_bases = [interpolate_grid_nonvec(basis) for basis in bases]
-
-    # Precompute predictions for the basis of grid_pdf
-    predictions = jnp.array(
-        [_pred_data_non_vectorized(pdf_basis) for pdf_basis in pdf_bases]
-    )
-
-    return predictions
-=======
     elif grid_initializer["type"] == "pdf":
         # initialize the pdf prior
         init_pdf = pdf_prior_grid(
@@ -173,4 +154,21 @@
             )
 
             return init_pdf.stacked_pdf_grid_prior + epsilon * delta
->>>>>>> 0cc2f8d5
+
+
+def precomputed_predictions(
+    _pred_data_non_vectorized, interpolate_grid_nonvec, length_stackedpdf
+):
+    """
+    Precompute predictions for the basis of grid_pdf.
+    """
+    bases = jnp.identity(length_stackedpdf)
+
+    pdf_bases = [interpolate_grid_nonvec(basis) for basis in bases]
+
+    # Precompute predictions for the basis of grid_pdf
+    predictions = jnp.array(
+        [_pred_data_non_vectorized(pdf_basis) for pdf_basis in pdf_bases]
+    )
+
+    return predictions