from validphys.convolution import FK_FLAVOURS

from grid_pdf.grid_pdf_lhapdf import lhapdf_grid_pdf_from_samples
from super_net.utils import resample_from_ns_posterior

from validphys.loader import Loader
from validphys.lhio import generate_replica0

import ultranest
import jax
import jax.numpy as jnp
import optax
from super_net.data_batch import data_batches

from dataclasses import dataclass
import time
import logging
from reportengine import collect

log = logging.getLogger(__name__)

def ultranest_grid_fit(
    _chi2_with_positivity,
    grid_pdf_model_prior,
    interpolate_grid,
    reduced_xgrids,
    flavour_indices,
    n_posterior_samples=1000,
    posterior_resampling_seed=123456,
    min_num_live_points=400,
    min_ess=40,
    log_dir="ultranest_logs",
    resume=True,
    vectorized=False,
    slice_sampler=False,
    slice_steps=100,
    ndraw_max=500,
):
    """
    TODO

    Parameters
    ----------

    Returns
    -------

    """

    @jax.jit
    def log_likelihood(stacked_pdf_grid):
        """
        TODO

        Parameters
        ----------
        stacked_pdf_grid: jnp.array

        Returns
        -------

        """

        pdf = interpolate_grid(stacked_pdf_grid)
        return -0.5 * _chi2_with_positivity(pdf)

    parameters = [
        f"{FK_FLAVOURS[i]}({j})" for i in flavour_indices for j in reduced_xgrids[i]
    ]

    sampler = ultranest.ReactiveNestedSampler(
        parameters,
        log_likelihood,
        grid_pdf_model_prior,
        log_dir=log_dir,
        resume=resume,
        vectorized=vectorized,
        ndraw_max=ndraw_max,
    )

    if slice_sampler:
        import ultranest.stepsampler as ustepsampler

        sampler.stepsampler = ustepsampler.SliceSampler(
            nsteps=slice_steps,
            generate_direction=ultranest.stepsampler.generate_mixture_random_direction,
        )

    t0 = time.time()
    ultranest_result = sampler.run(
        min_num_live_points=min_num_live_points,
        min_ess=min_ess,
    )
    t1 = time.time()
    log.info("ULTRANEST RUNNING TIME: %f" % (t1 - t0))

    if n_posterior_samples > ultranest_result["samples"].shape[0]:
        n_posterior_samples = ultranest_result["samples"].shape[0]
        log.warning(
            f"The chosen number of posterior samples exceeds the number of posterior"
            "samples computed by ultranest. Setting the number of resampled posterior"
            f"samples to {n_posterior_samples}"
        )

    resampled_posterior = resample_from_ns_posterior(
        ultranest_result["samples"],
        n_posterior_samples,
        posterior_resampling_seed,
    )

    # Store run plots to ultranest output folder
    sampler.plot()

<<<<<<< HEAD

@dataclass(frozen=True)
class GridPdfFit:
    stacked_pdf_grid: jnp.array = None
    pdf_grid: jnp.array = None
    training_loss: jnp.array = None
    validation_loss: jnp.array = None
    xgrids: dict = None


def grid_pdf_mc_fit(
    _chi2_training_data_with_positivity,
    _chi2_validation_data_with_positivity,
    _data_values,
    xgrids,
    interpolate_grid,
    init_stacked_pdf_grid,
    optimizer_provider,
    early_stopper,
    max_epochs,
    batch_size=128,
    batch_seed=1,
    alpha=1e-7,
    lambda_positivity=1000,
):
    """This functions performs a Monte Carlo fit using the grid_pdf parametrisation.

    Parameters
    ----------
    _chi2_training_data_with_positivity (PjitFunction):
        Function that computes the chi2 of the training data.

    _chi2_validation_data_with_positivity (PjitFunction):
        Function that computes the chi2 of the validation data.

    _data_values (dataclass):
        Dataclass containing the training and validation data.

    xgrids (dict):
        Dictionary containing the xgrids for each flavour.

    interpolate_grid (PjitFunction):
        Function that performs the interpolation of the initial grid to the (14, 50) standard grid.

    init_stacked_pdf_grid (jnp.array):
        1D array containing the initial grid.

    optimizer_provider (optax._src.base.GradientTransformationExtraArgs):
        Optax optimizer.

    early_stopper (flax.training.early_stopping.EarlyStopping):
        Early stopping criteria.

    max_epochs (int):
        Number of maximum epochs.

    batch_size (int, optional):
        Size of batches during training. Defaults to 128.

    batch_seed (int, optional):
        Seed used to construct the batches. Defaults to 1.

    alpha (float, optional):
        Alpha parameter of the ELU positivity penalty term. Defaults to 1e-7.

    lambda_positivity (int, optional):
        Lagrange multiplier of the positivity penalty. Defaults to 1000.

    Returns
    -------
    GridPdfFit: The result of the fit with following attributes:
        stacked_pdf_grid: jnp.array
        pdf_grid: jnp.array
        training_loss: jnp.array
        validation_loss: jnp.array
        xgrids: dict
    """

    @jax.jit
    def loss_training(stacked_pdf_grid, batch_idx):
        pdf = interpolate_grid(stacked_pdf_grid)

        return _chi2_training_data_with_positivity(
            pdf, batch_idx, alpha, lambda_positivity
        )

    @jax.jit
    def loss_validation(stacked_pdf_grid):
        pdf = interpolate_grid(stacked_pdf_grid)

        return _chi2_validation_data_with_positivity(pdf, alpha, lambda_positivity)

    @jax.jit
    def step(params, opt_state, batch_idx):
        loss_value, grads = jax.value_and_grad(loss_training)(params, batch_idx)
        updates, opt_state = optimizer_provider.update(grads, opt_state, params)
        params = optax.apply_updates(params, updates)
        return params, opt_state, loss_value

    loss = []
    val_loss = []

    opt_state = optimizer_provider.init(init_stacked_pdf_grid)
    stacked_pdf_grid = init_stacked_pdf_grid.copy()

    data_batch = data_batches(
        _data_values.training_data.n_training_points, batch_size, batch_seed
    )
    batches = data_batch.data_batch_stream_index()
    num_batches = data_batch.num_batches
    batch_size = data_batch.batch_size

    for i in range(max_epochs):
        epoch_loss = 0
        epoch_val_loss = 0

        for _ in range(num_batches):
            batch = next(batches)

            stacked_pdf_grid, opt_state, loss_value = step(
                stacked_pdf_grid, opt_state, batch
            )

            epoch_loss += loss_training(stacked_pdf_grid, batch) / batch_size

        epoch_val_loss += (
            loss_validation(stacked_pdf_grid)
            / _data_values.validation_data.n_validation_points
        )
        epoch_loss /= num_batches

        loss.append(epoch_loss)
        val_loss.append(epoch_val_loss)

        _, early_stopper = early_stopper.update(epoch_val_loss)
        if early_stopper.should_stop:
            log.info("Met early stopping criteria, breaking...")
            break

        if i % 50 == 0:
            log.info(
                f"step {i}, loss: {epoch_loss:.3f}, validation_loss: {epoch_val_loss:.3f}"
            )
            log.info(f"epoch:{i}, early_stopper: {early_stopper}")

    return GridPdfFit(
        stacked_pdf_grid=stacked_pdf_grid,
        pdf_grid=interpolate_grid(stacked_pdf_grid),
        training_loss=loss,
        validation_loss=val_loss,
        xgrids=xgrids,
    )


"""
Collect over multiple replica fits.
"""
mc_replicas_gridpdf_fit = collect("grid_pdf_mc_fit", ("trval_replica_indices",))


def perform_mc_gridpdf_fit(
    mc_replicas_gridpdf_fit,
):
    """
    Performs a Monte Carlo fit using the grid_pdf parametrisation.
    """

    log.info("Monte Carlo fit completed!")
=======
    return resampled_posterior

def perform_nested_sampling_grid_pdf_fit(
    ultranest_grid_fit,
    reduced_xgrids,
    flavour_indices,
    length_reduced_xgrids,
    n_posterior_samples,
    lhapdf_path,
    output_path,
    theoryid,
):
    """
    Performs a Nested Sampling fit using the grid.
    """

    # Produce the LHAPDF grid
    lhapdf_grid_pdf_from_samples(
        ultranest_grid_fit,
        reduced_xgrids,
        flavour_indices,
        length_reduced_xgrids,
        n_posterior_samples,
        theoryid,
        folder=lhapdf_path,
        output_path=output_path,
    )

    # Produce the central replica
    l = Loader()
    pdf = l.check_pdf(str(output_path).split("/")[-1])
    generate_replica0(pdf)

    log.info("Nested Sampling grid PDF fit completed!")
>>>>>>> 94956b84
<|MERGE_RESOLUTION|>--- conflicted
+++ resolved
@@ -18,6 +18,7 @@
 from reportengine import collect
 
 log = logging.getLogger(__name__)
+
 
 def ultranest_grid_fit(
     _chi2_with_positivity,
@@ -111,7 +112,42 @@
     # Store run plots to ultranest output folder
     sampler.plot()
 
-<<<<<<< HEAD
+    return resampled_posterior
+
+
+def perform_nested_sampling_grid_pdf_fit(
+    ultranest_grid_fit,
+    reduced_xgrids,
+    flavour_indices,
+    length_reduced_xgrids,
+    n_posterior_samples,
+    lhapdf_path,
+    output_path,
+    theoryid,
+):
+    """
+    Performs a Nested Sampling fit using the grid.
+    """
+
+    # Produce the LHAPDF grid
+    lhapdf_grid_pdf_from_samples(
+        ultranest_grid_fit,
+        reduced_xgrids,
+        flavour_indices,
+        length_reduced_xgrids,
+        n_posterior_samples,
+        theoryid,
+        folder=lhapdf_path,
+        output_path=output_path,
+    )
+
+    # Produce the central replica
+    l = Loader()
+    pdf = l.check_pdf(str(output_path).split("/")[-1])
+    generate_replica0(pdf)
+
+    log.info("Nested Sampling grid PDF fit completed!")
+
 
 @dataclass(frozen=True)
 class GridPdfFit:
@@ -279,40 +315,4 @@
     Performs a Monte Carlo fit using the grid_pdf parametrisation.
     """
 
-    log.info("Monte Carlo fit completed!")
-=======
-    return resampled_posterior
-
-def perform_nested_sampling_grid_pdf_fit(
-    ultranest_grid_fit,
-    reduced_xgrids,
-    flavour_indices,
-    length_reduced_xgrids,
-    n_posterior_samples,
-    lhapdf_path,
-    output_path,
-    theoryid,
-):
-    """
-    Performs a Nested Sampling fit using the grid.
-    """
-
-    # Produce the LHAPDF grid
-    lhapdf_grid_pdf_from_samples(
-        ultranest_grid_fit,
-        reduced_xgrids,
-        flavour_indices,
-        length_reduced_xgrids,
-        n_posterior_samples,
-        theoryid,
-        folder=lhapdf_path,
-        output_path=output_path,
-    )
-
-    # Produce the central replica
-    l = Loader()
-    pdf = l.check_pdf(str(output_path).split("/")[-1])
-    generate_replica0(pdf)
-
-    log.info("Nested Sampling grid PDF fit completed!")
->>>>>>> 94956b84
+    log.info("Monte Carlo fit completed!")