--- conflicted
+++ resolved
@@ -11,10 +11,6 @@
 import pathlib
 
 grid_pdf_providers = [
-<<<<<<< HEAD
-    "reportengine.report",
-=======
->>>>>>> 165f3a87
     "grid_pdf.grid_pdf_model",
     "grid_pdf.grid_pdf_fit",
     "grid_pdf.grid_pdf_utils",
