"""
Note: so far this only works when the reduced grids are of the 
same shape for each flavour.

The problem in using different sizes for different flavours is in the generation
of the PDF covariance matrix:

replicas_grid = convolution.evolution.grid_values(
        pdf_prior,
        [convolution.FK_FLAVOURS[fl] for fl in flavour_mapping],
        REDUCED_XGRIDS[fl],
        [Q0],
    )
"""

import jax
import jax.numpy as jnp
from dataclasses import dataclass

from validphys import convolution

from super_net.constants import XGRID


"""
Specifies which flavours to include in a fit.
"""
FLAVOUR_MAPPING = [1, 2, 3]


def interpolate_grid(
    reduced_xgrids,
    length_reduced_xgrids,
<<<<<<< HEAD
    flavour_mapping=FLAVOUR_MAPPING,
    interpolation_grid=XGRID,
    vectorised=False,
=======
    flavour_indices,
    vectorized=False,
>>>>>>> becd8bca
):
    """
    Produces the function which produces the grid interpolation.
    """

    fit_xgrids = jnp.array([jnp.array(reduced_xgrids[fl]) for fl in flavour_indices])

    if vectorized:
        # Function to perform interpolation for a single grid
        @jax.jit
        def interpolate_flavors(y):
            reshaped_y = y.reshape(
                (
                    len(flavour_indices),
                    length_reduced_xgrids,
                )
            )
            out = jnp.array(
                [
                    jnp.interp(jnp.array(interpolation_grid), xgrid, reshaped_y[i, :])
                    for i, xgrid in enumerate(fit_xgrids)
                ]
            )
            return out

        @jax.jit
        def interp_func(stacked_pdf_grid):
            # generate an empty matrix of shape (:, valipdhys.convolution.NFK, len(super_net.constants.XGRID),)
            input_grid = jnp.zeros(
                (
                    stacked_pdf_grid.shape[0],
                    convolution.NFK,
                    len(XGRID),
                )
            )

            pdf_interp = jnp.apply_along_axis(
                interpolate_flavors,
                axis=-1,
                arr=stacked_pdf_grid,
            )

            input_grid = input_grid.at[:, flavour_indices, :].set(pdf_interp)

            return input_grid

    else:

        @jax.jit
        def interp_func(stacked_pdf_grid):
            reshaped_stacked_pdf_grid = stacked_pdf_grid.reshape(
                (
                    len(flavour_indices),
                    length_reduced_xgrids,
                ),
            )

            # generate an empty matrix of shape (valipdhys.convolution.NFK, len(super_net.constants.XGRID),)
            input_grid = jnp.zeros(
                (
                    convolution.NFK,
                    len(interpolation_grid),
                )
            )

            # Loop to perform interpolation of the 2D arrays
            # The JIT compilation flattens the loop, good efficiency
            pdf_interp = jnp.array(
                [
                    jnp.interp(jnp.array(interpolation_grid), xgrid, reshaped_stacked_pdf_grid[i, :])
                    for i, xgrid in enumerate(fit_xgrids)
                ]
            )

            input_grid = input_grid.at[flavour_indices, :].set(pdf_interp)

            return input_grid

    return interp_func


@dataclass(frozen=True)
class PdfPriorGrid:
    """
    TODO
    """

    stacked_pdf_grid_prior: jnp.array
    pdf_covmat_prior: jnp.array
    error68_up: jnp.array
    error68_down: jnp.array


def pdf_prior_grid(pdf_prior, reduced_xgrids, flavour_indices, Q0=1.65):
    """
    Get PDF grid prior values (x*f(x)) from a PDF set.

    Parameters
    ----------
    pdf_prior: validphys.core.PDF
        pdf set from which to get prior values.

    flavour_indices: list,
        specifies the ids of the flavours to include in a fit.

    Q0: float, default is 1.65
        specifies the scale at which PDFs are parameterised.

    Returns
    -------
    PdfPriorGrid dataclass with the following attributes:
        stacked_pdf_grid_prior: jnp.array
        pdf_covmat_prior: jnp.array
        error68_up: jnp.array
        error68_down: jnp.array
    """

    stacked_pdf_grid_prior = jnp.array([])

    # note: different flavours might have different REDUCED_XGRID
    for fl in flavour_indices:
        # Save central value of pdf_prior at Q0
        stacked_pdf_grid_prior = jnp.append(
            stacked_pdf_grid_prior,
            jnp.array(
                convolution.evolution.grid_values(
                    pdf_prior, [convolution.FK_FLAVOURS[fl]], reduced_xgrids[fl], [Q0]
                )
            ).squeeze(-1)[0],
        )

    # generate PDF covariance matrix of size Nx * Nfl x Nx * Nfl
    replicas_grid = convolution.evolution.grid_values(
        pdf_prior,
        [convolution.FK_FLAVOURS[fl] for fl in flavour_indices],
        reduced_xgrids[fl],
        [Q0],
    )

    error68_up = jnp.nanpercentile(replicas_grid, 84.13, axis=0).reshape(-1)
    error68_down = jnp.nanpercentile(replicas_grid, 15.87, axis=0).reshape(-1)

    pdf_covmat_prior = jnp.cov(replicas_grid.reshape((replicas_grid.shape[0], -1)).T)

    return PdfPriorGrid(
        stacked_pdf_grid_prior=stacked_pdf_grid_prior,
        pdf_covmat_prior=pdf_covmat_prior,
        error68_up=error68_up,
        error68_down=error68_down,
    )


def grid_pdf_model_prior(
    pdf_prior_grid,
    uniform_pdf_prior=True,
    gaussian_pdf_prior=False,
    sigma_pdf_prior=1,
):
    """
    This function returns a prior transform for the ultranest sampler.

    1. if uniform_pdf_prior is True, return a grid whose values are uniformly distribued
       in the 68% confidence interval of the central value of pdf_prior.

    2. if gaussian_pdf_prior is True, return a grid centered at the central value of the
       pdf_prior and with a covariance matrix given by the diagonal entries of covariance matrix
       of the pdf_prior


    Note:
        - The 68% confidence interval is computed from the replicas of the pdf_prior
        - TODO: the 68% confidence interval should be modifiedable by the user


    Parameters
    ----------
    pdf_prior_grid: PdfPriorGrid dataclass
        contains the prior pdf grid values and the upper and lower 68% confidence intervals

    """
    # This is needed to avoid ultranest crashing with
    # ValueError: Buffer dtype mismatch, expected 'float_t' but got 'float'
    jax.config.update("jax_enable_x64", True)

    stacked_pdf_grid_prior = pdf_prior_grid.stacked_pdf_grid_prior

    if gaussian_pdf_prior:
        pdf_covmat_prior = pdf_prior_grid.pdf_covmat_prior

        # note: this matrix could be ill-conditioned when too many xgrids are used
        # this is because xgrid values are not independent
        # in order to avoid this we  only keep the diagonal of the covariance matrix
        # and regularise it by cutting off small values
        pdf_diag_covmat_prior = jnp.where(
            jnp.diag(pdf_covmat_prior) < 0, 0, jnp.diag(pdf_covmat_prior)
        )
        cholesky_pdf_covmat = jnp.diag(jnp.sqrt(pdf_diag_covmat_prior))

        @jax.jit
        def prior_transform(cube):
            """
            This currently does not support vectorisation.
            """
            # generate independent gaussian with mean 0 and std 1
            independent_gaussian = jax.scipy.stats.norm.ppf(cube)[:, jnp.newaxis]

            # generate random samples from a multivariate normal distribution
            prior = stacked_pdf_grid_prior + jnp.einsum(
                "ij,kj->ki", independent_gaussian.T, cholesky_pdf_covmat
            ).squeeze(-1)

            return prior

    elif uniform_pdf_prior:
        error68_up = pdf_prior_grid.error68_up
        error68_down = pdf_prior_grid.error68_down

        # Compute the band for a generic sigma_pdf_prior
        delta = (error68_up - error68_down) / 2
        mean = (error68_up + error68_down) / 2
        error_up = mean + delta * sigma_pdf_prior
        error_down = mean - delta * sigma_pdf_prior

        @jax.jit
        def prior_transform(cube):
            """
            TODO
            """
            params = error_down + (error_up - error_down) * cube
            return params

    return prior_transform<|MERGE_RESOLUTION|>--- conflicted
+++ resolved
@@ -31,14 +31,9 @@
 def interpolate_grid(
     reduced_xgrids,
     length_reduced_xgrids,
-<<<<<<< HEAD
-    flavour_mapping=FLAVOUR_MAPPING,
+    flavour_indices,
     interpolation_grid=XGRID,
-    vectorised=False,
-=======
-    flavour_indices,
     vectorized=False,
->>>>>>> becd8bca
 ):
     """
     Produces the function which produces the grid interpolation.
