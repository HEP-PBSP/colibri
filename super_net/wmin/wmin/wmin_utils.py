--- conflicted
+++ resolved
@@ -97,17 +97,7 @@
             """
             TODO
             """
-<<<<<<< HEAD
             return cube * (unif_prior_max_val - unif_prior_min_val) + unif_prior_min_val
-=======
-            params = cube.copy()
-            for i in range(n_replicas_wmin - 1):
-                params[i] = (
-                    cube[i] * (unif_prior_max_val - unif_prior_min_val)
-                    + unif_prior_min_val
-                )
-            return params
->>>>>>> 5e2ef646
 
         return prior_transform
 
@@ -127,7 +117,6 @@
         rng, len(samples), (n_wmin_posterior_samples,), replace=False
     )
 
-<<<<<<< HEAD
     return jnp.array(current_samples[resampled_samples])
 
 
@@ -144,7 +133,4 @@
         ]
     )
 
-    return predictions
-=======
-    return jnp.array(current_samples[resampled_samples])
->>>>>>> 5e2ef646
+    return predictions