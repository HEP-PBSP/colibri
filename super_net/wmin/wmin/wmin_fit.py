"""
wmin.wmin_fit.py

Module containing functions used to perform a weight minimisation PDF fit.

Author: Mark N. Costantini
Date: 11.11.2023
"""

from collections.abc import Mapping

import logging
from dataclasses import dataclass

import jax
import jax.numpy as jnp
import jax.scipy.linalg as jla
import optax

import ultranest
import ultranest.stepsampler as ustepsampler
import time

from reportengine import collect

from super_net.data_batch import data_batches
from wmin.wmin_model import WeightMinimizationGrid
from wmin.wmin_utils import resample_from_wmin_posterior
from reportengine.checks import CheckError

from wmin.wmin_lhapdf import (
    lhapdf_from_collected_weights,
    lhapdf_wmin_and_ultranest_result,
)

from validphys.loader import Loader
from validphys.lhio import generate_replica0

log = logging.getLogger(__name__)


@dataclass(frozen=True)
class WeightMinimizationFit(WeightMinimizationGrid):
    optimised_wmin_weights: jnp.array = None
    training_loss: jnp.array = None
    validation_loss: jnp.array = None


def weight_minimization_fit(
    make_chi2_training_data_with_positivity,
    make_chi2_validation_data_with_positivity,
    make_data_values,
    weight_minimization_grid,
    optimizer_provider,
    early_stopper,
    max_epochs,
    batch_size=128,
    batch_seed=1,
    alpha=1e-7,
    lambda_positivity=1000,
):
    """
    TODO
    """

    @jax.jit
    def loss_training(weights, batch_idx):
        wmin_weights = jnp.concatenate((jnp.array([1.0]), weights))
        pdf = jnp.einsum(
            "i,ijk", wmin_weights, weight_minimization_grid.wmin_INPUT_GRID
        )
        return make_chi2_training_data_with_positivity(
            pdf, batch_idx, alpha, lambda_positivity
        )

    @jax.jit
    def loss_validation(weights):
        wmin_weights = jnp.concatenate((jnp.array([1.0]), weights))
        pdf = jnp.einsum(
            "i,ijk", wmin_weights, weight_minimization_grid.wmin_INPUT_GRID
        )
        return make_chi2_validation_data_with_positivity(pdf, alpha, lambda_positivity)

    @jax.jit
    def step(params, opt_state, batch_idx):
        loss_value, grads = jax.value_and_grad(loss_training)(params, batch_idx)
        updates, opt_state = optimizer_provider.update(grads, opt_state, params)
        params = optax.apply_updates(params, updates)
        return params, opt_state, loss_value

    loss = []
    val_loss = []

    opt_state = optimizer_provider.init(weight_minimization_grid.init_wmin_weights)
    weights = weight_minimization_grid.init_wmin_weights

    data_batch = data_batches(
        make_data_values.training_data.n_training_points, batch_size, batch_seed
    )
    batches = data_batch.data_batch_stream_index()
    num_batches = data_batch.num_batches
    batch_size = data_batch.batch_size

    for i in range(max_epochs):
        epoch_loss = 0
        epoch_val_loss = 0

        for _ in range(num_batches):
            batch = next(batches)

            weights, opt_state, loss_value = step(weights, opt_state, batch)

            epoch_loss += loss_training(weights, batch) / batch_size

        epoch_val_loss += (
            loss_validation(weights)
            / make_data_values.validation_data.n_validation_points
        )
        epoch_loss /= num_batches

        loss.append(epoch_loss)
        val_loss.append(epoch_val_loss)

        _, early_stopper = early_stopper.update(epoch_val_loss)
        if early_stopper.should_stop:
            log.info("Met early stopping criteria, breaking...")
            break

        if i % 50 == 0:
            log.info(
                f"step {i}, loss: {epoch_loss:.3f}, validation_loss: {epoch_val_loss:.3f}"
            )
            log.info(f"epoch:{i}, early_stopper: {early_stopper}")

    return WeightMinimizationFit(
        **weight_minimization_grid.to_dict(),
        optimised_wmin_weights=weights,
        training_loss=loss,
        validation_loss=val_loss,
    )


"""
Collect over multiple replica fits.
"""
mc_replicas_weight_minimization_fit = collect(
    "weight_minimization_fit", ("all_wmin_collect_indices",)
)


def perform_monte_carlo_wmin_fit(
    wminpdfset,
    mc_replicas_weight_minimization_fit,
    n_replicas,
    wmin_fit_name,
    output_path,
    lhapdf_path,
):
    """
    Performs a Monte Carlo fit using the weight-minimisation parametrisation.
    """

    # Produce the LHAPDF grid
    lhapdf_from_collected_weights(
        wminpdfset,
        mc_replicas_weight_minimization_fit,
        n_replicas,
        wmin_fit_name,
        folder=lhapdf_path,
        output_path=output_path,
    )

    # Produce the central replica
    l = Loader()
    pdf = l.check_pdf(wmin_fit_name)
    generate_replica0(pdf)

    log.info("Monte Carlo weight minimization fit completed!")


@dataclass(frozen=True)
class UltranestWeightMinimizationFit(WeightMinimizationFit):
    ultranest_result: Mapping = None


@dataclass(frozen=True)
class AnalyticWeightMinimizationFit(WeightMinimizationFit):
    analytic_result: Mapping = None


def weight_minimization_ultranest(
    make_chi2_with_positivity,
    weight_minimization_grid,
    weight_minimization_prior,
    n_replicas_wmin,
    min_num_live_points,
    min_ess,
    n_wmin_posterior_samples=1000,
    wmin_posterior_resampling_seed=123456,
    vectorised=False,
    ndraw_max=1000,
    slice_sampler=False,
    slice_steps=100,
):
    """
    TODO
    note: not including positivity for the time being
    The function being used for the chi2 is not the optimised one
    in wmin.wmin_loss_functions. Performances are similar with
    the generic one.
    """

    parameters = [f"w{i+1}" for i in range(n_replicas_wmin)]

    @jax.jit
    def log_likelihood(weights):
        """
        TODO
        """
        wmin_weights = jnp.concatenate([jnp.array([1.0]), weights])
        pdf = jnp.einsum(
            "i,ijk", wmin_weights, weight_minimization_grid.wmin_INPUT_GRID
        )

        return -0.5 * make_chi2_with_positivity(pdf)

    @jax.jit
    def log_likelihood_vectorised(weights):
        """
        TODO
        """
        wmin_weights = jnp.c_[jnp.ones(weights.shape[0]), weights]
        pdf = jnp.einsum(
            "ri,ijk -> rjk", wmin_weights, weight_minimization_grid.wmin_INPUT_GRID
        )

        return -0.5 * make_chi2_with_positivity(pdf)

    if vectorised:
        sampler = ultranest.ReactiveNestedSampler(
            parameters,
            log_likelihood_vectorised,
            weight_minimization_prior,
            vectorized=True,
            ndraw_max=ndraw_max,
        )

    else:
        sampler = ultranest.ReactiveNestedSampler(
            parameters,
            log_likelihood,
            weight_minimization_prior,
        )

    if slice_sampler:
        sampler.stepsampler = ustepsampler.SliceSampler(
            nsteps=slice_steps,
            generate_direction=ustepsampler.generate_mixture_random_direction,
        )

    t0 = time.time()
    ultranest_result = sampler.run(
        min_num_live_points=min_num_live_points,
        min_ess=min_ess,
    )
    t1 = time.time()
    log.info("ULTRANEST RUNNING TIME: %f" % (t1 - t0))

    if n_wmin_posterior_samples > ultranest_result["samples"].shape[0]:
        n_wmin_posterior_samples = ultranest_result["samples"].shape[0] - int(
            0.1 * ultranest_result["samples"].shape[0]
        )
        log.warning(
            f"The chosen number of posterior samples exceeds the number of posterior"
            "samples computed by ultranest. Setting the number of resampled posterior"
            f"samples to {n_wmin_posterior_samples}"
        )

    resampled_posterior = resample_from_wmin_posterior(
        ultranest_result["samples"],
        n_wmin_posterior_samples,
        wmin_posterior_resampling_seed,
    )

    return UltranestWeightMinimizationFit(
        **weight_minimization_grid.to_dict(),
        optimised_wmin_weights=resampled_posterior,
        ultranest_result=ultranest_result,
    )


<<<<<<< HEAD
def weight_minimization_analytic(
    weight_minimization_grid,
    make_data_values,
    make_pred_data,
    precomputed_predictions,
    postfit_positivity_check,
    n_wmin_posterior_samples=100,
    wmin_grid_index=1,
):
    """
    Valid only for DIS datasets.
    """

    training_data = make_data_values.training_data
    central_values = training_data.central_values
    covmat = training_data.covmat
    central_values_idx = training_data.central_values_idx

    # Invert the covmat
    inv_covmat = jla.inv(covmat)

    central_pred = precomputed_predictions[0, :]
    weight_pred = precomputed_predictions[1:, :]

    # Solve chi2 analytically for the mean
    Y = central_values - central_pred[central_values_idx]
    Sigma = inv_covmat
    X = (weight_pred[:, central_values_idx]).T

    t0 = time.time()
    weights_mean = jla.inv(X.T @ Sigma @ X) @ X.T @ Sigma @ Y
    weights_covmat = jla.inv(X.T @ Sigma @ X)

    weights_out = jnp.array([]).reshape(0, weights_mean.shape[0])

    # CHECK
    # wmin_weights = jnp.concatenate(
    #     [jnp.array([[1.0]]), jnp.zeros(shape=(1, weights_mean.shape[0]))], axis=-1
    # )

    # pdf = jnp.einsum(
    #     "ri,ijk -> rjk", wmin_weights, weight_minimization_grid.wmin_INPUT_GRID
    # )
    # test = postfit_positivity_check(pdf)

    # print(test)

    # ENDCHECK

    key = jax.random.PRNGKey(wmin_grid_index)

    for i in range(500):
        weights = jax.random.multivariate_normal(
            key + i,
            weights_mean,
            weights_covmat,
            shape=(100000,),
        )

        wmin_weights = jnp.c_[jnp.ones(weights.shape[0]), weights]
        pdf = jnp.einsum(
            "ri,ijk -> rjk", wmin_weights, weight_minimization_grid.wmin_INPUT_GRID
        )

        pos_check = postfit_positivity_check(pdf)

        weights_out = jnp.concatenate([weights_out, weights[pos_check]], axis=0)

        log.info("Found %i valid replicas." % weights_out.shape[0])

        if weights_out.shape[0] >= n_wmin_posterior_samples:
            weights_out = weights_out[:n_wmin_posterior_samples]
            log.info(
                "After %i iterations, found %i replicas that satisfy positivity."
                % (i + 1, n_wmin_posterior_samples)
            )
            break

    if weights_out.shape[0] < n_wmin_posterior_samples:
        raise CheckError(f"Not able to find enough replicas to pass positivity.")

    t1 = time.time()
    log.info("ANALYTIC SAMPLING RUNNING TIME: %f s" % (t1 - t0))

    analytic_result = (weights_mean, weights_covmat)

    return AnalyticWeightMinimizationFit(
        **weight_minimization_grid.to_dict(),
        optimised_wmin_weights=weights_out,
        analytic_result=analytic_result,
    )


def run_wmin_nested_sampling(lhapdf_wmin_and_ultranest_result):
    """ """
    log.info("Nested Sampling weight minimization fit completed!")


def run_wmin_analytic(lhapdf_wmin_analytic_result):
    """ """
    log.info("Analytic weight minimization fit completed!")
=======
def perform_nested_sampling_wmin_fit(
    wminpdfset,
    weight_minimization_ultranest,
    n_wmin_posterior_samples,
    wmin_fit_name,
    lhapdf_path,
    output_path,
):
    """
    Performs a Nested Sampling fit using the weight-minimisation parametrisation.
    """

    # Produce the LHAPDF grid
    lhapdf_wmin_and_ultranest_result(
        wminpdfset,
        weight_minimization_ultranest,
        n_wmin_posterior_samples,
        wmin_fit_name,
        folder=lhapdf_path,
        output_path=output_path,
    )

    # Produce the central replica
    l = Loader()
    pdf = l.check_pdf(wmin_fit_name)
    generate_replica0(pdf)

    log.info("Nested Sampling weight minimization fit completed!")
>>>>>>> d9f56f5b
<|MERGE_RESOLUTION|>--- conflicted
+++ resolved
@@ -289,7 +289,6 @@
     )
 
 
-<<<<<<< HEAD
 def weight_minimization_analytic(
     weight_minimization_grid,
     make_data_values,
@@ -383,15 +382,6 @@
     )
 
 
-def run_wmin_nested_sampling(lhapdf_wmin_and_ultranest_result):
-    """ """
-    log.info("Nested Sampling weight minimization fit completed!")
-
-
-def run_wmin_analytic(lhapdf_wmin_analytic_result):
-    """ """
-    log.info("Analytic weight minimization fit completed!")
-=======
 def perform_nested_sampling_wmin_fit(
     wminpdfset,
     weight_minimization_ultranest,
@@ -420,4 +410,8 @@
     generate_replica0(pdf)
 
     log.info("Nested Sampling weight minimization fit completed!")
->>>>>>> d9f56f5b
+
+
+def run_wmin_analytic(lhapdf_wmin_analytic_result):
+    """ """
+    log.info("Analytic weight minimization fit completed!")