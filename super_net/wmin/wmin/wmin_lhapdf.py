--- conflicted
+++ resolved
@@ -24,15 +24,12 @@
 from wmin.checks import check_wminpdfset_is_montecarlo
 
 
-<<<<<<< HEAD
-=======
 def lhapdf_path():
     """Returns the path to the share/LHAPDF directory"""
     return lhapdf.paths()[0]
 
 
 @check_wminpdfset_is_montecarlo
->>>>>>> d9f56f5b
 def lhapdf_from_collected_weights(
     wminpdfset,
     mc_replicas_weight_minimization_fit,
@@ -68,7 +65,6 @@
             else:
                 out_stream.write(l)
 
-
     headers, grids = load_all_replicas(wminpdfset)
     replicas_df = rep_matrix(grids)
 
@@ -107,17 +103,6 @@
     with open(monte_carlo_res / "monte_carlo_results.json", "w") as json_file:
         json.dump(json_dump, json_file)
 
-<<<<<<< HEAD
-    # TODO
-    # read pdf into validphys.core.PDF and generate central replica
-
-    # pdf_obj = core.PDF(wm_pdf)
-    # import IPython
-    # IPython.embed()
-    # generate_replica0(pdf_obj)
-
-=======
->>>>>>> d9f56f5b
 
 class NumpyEncoder(json.JSONEncoder):
     """
@@ -211,7 +196,6 @@
 
     # note: to read json file:
     # with open("ultranest_results.json", "r") as file:
-<<<<<<< HEAD
     #   data = json.loads(json.load(file))
 
 
@@ -271,7 +255,4 @@
 
         # for i, replica in tqdm(enumerate(result), total=len(weights)):
         wm_headers = f"PdfType: replica\nFormat: lhagrid1\nFromMCReplica: {i}\n"
-        write_replica(i + 1, wm_pdf, wm_headers.encode("UTF-8"), wm_replica)
-=======
-    #   data = json.loads(json.load(file))
->>>>>>> d9f56f5b
+        write_replica(i + 1, wm_pdf, wm_headers.encode("UTF-8"), wm_replica)