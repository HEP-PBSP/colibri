"""
wmin.app.py

Author: Mark N. Costantini
Date: 11.11.2023
"""
<<<<<<< HEAD
from super_net.app import providers, SuperNetApp
=======

from super_net.app import SuperNetApp, providers
>>>>>>> c8cb5111
from wmin.config import WminConfig

import pathlib

wmin_providers = [
    *providers,
    "reportengine.report",
    "wmin.wmin_fit",
    "wmin.wmin_model",
    "wmin.wmin_utils",
    "wmin.wmin_lhapdf",
    "wmin.wmin_loss_functions",
]


class WminApp(SuperNetApp):
    config_class = WminConfig

    @property
    def argparser(self):
        parser = super().argparser

        parser.add_argument(
            '-o',
            '--output',
            nargs='?',
            default=None,
            help='Name of the output directory.',
        )

        return parser

    def get_commandline_arguments(self, cmdline=None):
        args = super().get_commandline_arguments(cmdline)
        if args['output'] is None:
            args['output'] = pathlib.Path(args['config_yml']).stem
        return args

def main():
    a = WminApp(name='wmin', providers=wmin_providers)
    a.main()


if __name__ == "__main__":
    main()<|MERGE_RESOLUTION|>--- conflicted
+++ resolved
@@ -4,12 +4,7 @@
 Author: Mark N. Costantini
 Date: 11.11.2023
 """
-<<<<<<< HEAD
 from super_net.app import providers, SuperNetApp
-=======
-
-from super_net.app import SuperNetApp, providers
->>>>>>> c8cb5111
 from wmin.config import WminConfig
 
 import pathlib
