--- conflicted
+++ resolved
@@ -10,10 +10,6 @@
 import pathlib
 
 wmin_providers = [
-<<<<<<< HEAD
-    "reportengine.report",
-=======
->>>>>>> 165f3a87
     "wmin.wmin_fit",
     "wmin.wmin_model",
     "wmin.wmin_utils",
