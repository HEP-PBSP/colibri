# Manual Installation w/o installing all of NNPDF

First we need to create a conda environment with the following packages:
```
mamba create -n colibri -y && mamba activate colibri
<<<<<<< HEAD
mamba install python=3.10 jax=0.4.13 ml_dtypes optax=0.1.7 flax chex=0.1.83 -c conda-forge -y
mamba install flit mpich mpi4py -c conda-forge -y
mamba install lhapdf prompt_toolkit seaborn h5py dask rust eko pandoc -c conda-forge -y
pip install validobj pineappl "ruamel.yaml<0.18.0" ultranest dill
=======
mamba install python=3.11 flit mpich mpi4py lhapdf prompt_toolkit seaborn h5py dask rust eko pandoc -c conda-forge -y
pip install validobj pineappl "ruamel.yaml<0.18.0" ultranest jax optax flax
```
If running on HPC GPU, add the following
```
pip install -U "jax[cuda12_pip]" -f https://storage.googleapis.com/jax-releases/jax_cuda_releases.html
>>>>>>> 57bbd13c
```

Now we need to do some manual stuff:
Download the nnpdf repository. 
We need to checkout to a specific commit where validphys was still a separate Python package.
```
git clone https://github.com/NNPDF/nnpdf.git
cd nnpdf/validphys2
git checkout ce6c05c
pip install -e .
```
Do the same for reportengine, clone the repository and then
```
git clone https://github.com/NNPDF/reportengine.git
cd reportengine
pip install -e .
```
Then continue:
```
mkdir ~/miniconda3/envs/colibri/share/NNPDF
cp nnpdf/libnnpdf/nnprofile.yaml.in ~/miniconda3/envs/colibri/share/NNPDF/nnprofile.yaml
cd ~/miniconda3/envs/colibri/share/NNPDF
mkdir results
cp -r nnpdf/nnpdfcpp/data .
```

We need to modify the first two paths at the beginning of nnprofile.yaml:
```
data_path: '@PROFILE_PREFIX@/data/' ->  data_path: '/Users/YourUsername/miniconda3/envs/nnpdf-dev/share/NNPDF/data/'
results_path: '@PROFILE_PREFIX@/results/' -> results_path: '/Users/YourUsername/miniconda3/envs/colibri/share/NNPDF/results/'
```

Finally install colibri and the various models:
```
cd colibri
flit install --symlink
cd models/wmin
flit install --symlink
cd models/grid_pdf
flit install --symlink
```<|MERGE_RESOLUTION|>--- conflicted
+++ resolved
@@ -3,19 +3,12 @@
 First we need to create a conda environment with the following packages:
 ```
 mamba create -n colibri -y && mamba activate colibri
-<<<<<<< HEAD
-mamba install python=3.10 jax=0.4.13 ml_dtypes optax=0.1.7 flax chex=0.1.83 -c conda-forge -y
-mamba install flit mpich mpi4py -c conda-forge -y
-mamba install lhapdf prompt_toolkit seaborn h5py dask rust eko pandoc -c conda-forge -y
-pip install validobj pineappl "ruamel.yaml<0.18.0" ultranest dill
-=======
 mamba install python=3.11 flit mpich mpi4py lhapdf prompt_toolkit seaborn h5py dask rust eko pandoc -c conda-forge -y
-pip install validobj pineappl "ruamel.yaml<0.18.0" ultranest jax optax flax
+pip install validobj pineappl "ruamel.yaml<0.18.0" ultranest jax optax flax dill
 ```
 If running on HPC GPU, add the following
 ```
 pip install -U "jax[cuda12_pip]" -f https://storage.googleapis.com/jax-releases/jax_cuda_releases.html
->>>>>>> 57bbd13c
 ```
 
 Now we need to do some manual stuff:
